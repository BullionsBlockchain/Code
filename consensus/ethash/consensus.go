--- conflicted
+++ resolved
@@ -297,7 +297,7 @@
 
 // parent_time_delta is a convenience fn for CalcDifficulty
 func parent_time_delta(t uint64, p *types.Header) *big.Int {
-	return new(big.Int).Sub(new(big.Int).SetUint64(t), p.Time)
+	return new(big.Int).Sub(new(big.Int).SetUint64(t), new(big.Int).SetUint64(p.Time))
 }
 
 // parent_diff_over_dbd is a  convenience fn for CalcDifficulty
@@ -319,21 +319,8 @@
 		// diff = (parent_diff +
 		//         (parent_diff / 2048 * max((2 if len(parent.uncles) else 1) - ((timestamp - parent.timestamp) // 9), -99))
 		//        ) + 2^(periodCount - 2)
-<<<<<<< HEAD
 		out.Div(parent_time_delta(time, parent), big9)
-=======
-
-		bigTime := new(big.Int).SetUint64(time)
-		bigParentTime := new(big.Int).SetUint64(parent.Time)
-
-		// holds intermediate values to make the algo easier to read & audit
-		x := new(big.Int)
-		y := new(big.Int)
-
-		// (2 if len(parent_uncles) else 1) - (block_timestamp - parent_timestamp) // 9
-		x.Sub(bigTime, bigParentTime)
-		x.Div(x, big9)
->>>>>>> 4e13a09c
+
 		if parent.UncleHash == types.EmptyUncleHash {
 			out.Sub(big1, out)
 		} else {
@@ -404,67 +391,21 @@
 		// Note, the calculations below looks at the parent number, which is 1 below
 		// the block number. Thus we remove one from the delay given
 
-<<<<<<< HEAD
 		fakeBlockNumber := new(big.Int)
 		if parent.Number.Cmp(big.NewInt(2999999)) >= 0 {
 			fakeBlockNumber = fakeBlockNumber.Sub(parent.Number, big.NewInt(2999999))
 		}
 		exPeriodRef.Set(fakeBlockNumber)
-=======
-	bigTime := new(big.Int).SetUint64(time)
-	bigParentTime := new(big.Int).SetUint64(parent.Time)
-
-	// holds intermediate values to make the algo easier to read & audit
-	x := new(big.Int)
-	y := new(big.Int)
-
-	// 1 - (block_timestamp - parent_timestamp) // 10
-	x.Sub(bigTime, bigParentTime)
-	x.Div(x, big10)
-	x.Sub(big1, x)
-
-	// max(1 - (block_timestamp - parent_timestamp) // 10, -99)
-	if x.Cmp(bigMinus99) < 0 {
-		x.Set(bigMinus99)
-	}
-	// (parent_diff + parent_diff // 2048 * max(1 - (block_timestamp - parent_timestamp) // 10, -99))
-	y.Div(parent.Difficulty, params.DifficultyBoundDivisor)
-	x.Mul(y, x)
-	x.Add(parent.Difficulty, x)
-
-	// minimum difficulty can ever be (before exponential factor)
-	if x.Cmp(params.MinimumDifficulty) < 0 {
-		x.Set(params.MinimumDifficulty)
-	}
-	// for the exponential factor
-	periodCount := new(big.Int).Add(parent.Number, big1)
-	periodCount.Div(periodCount, expDiffPeriod)
-
-	// the exponential factor, commonly referred to as "the bomb"
-	// diff = diff + 2^(periodCount - 2)
-	if periodCount.Cmp(big1) > 0 {
-		y.Sub(periodCount, big2)
-		y.Exp(big2, y, nil)
-		x.Add(x, y)
-	}
-	return x
-}
->>>>>>> 4e13a09c
 
 	} else if config.IsECIP1010(next) {
 		// https://github.com/ethereumproject/ECIPs/blob/master/ECIPs/ECIP-1010.md
 
-<<<<<<< HEAD
 		explosionBlock := new(big.Int).Add(config.ECIP1010PauseBlock, config.ECIP1010Length)
 		if next.Cmp(explosionBlock) < 0 {
 			exPeriodRef.Set(config.ECIP1010PauseBlock)
 		} else {
 			exPeriodRef.Sub(exPeriodRef, config.ECIP1010Length)
 		}
-=======
-	bigTime.SetUint64(time)
-	bigParentTime.SetUint64(parent.Time)
->>>>>>> 4e13a09c
 
 	}
 
