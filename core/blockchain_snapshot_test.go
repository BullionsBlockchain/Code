// Copyright 2020 The go-ethereum Authors
// This file is part of the go-ethereum library.
//
// The go-ethereum library is free software: you can redistribute it and/or modify
// it under the terms of the GNU Lesser General Public License as published by
// the Free Software Foundation, either version 3 of the License, or
// (at your option) any later version.
//
// The go-ethereum library is distributed in the hope that it will be useful,
// but WITHOUT ANY WARRANTY; without even the implied warranty of
// MERCHANTABILITY or FITNESS FOR A PARTICULAR PURPOSE. See the
// GNU Lesser General Public License for more details.
//
// You should have received a copy of the GNU Lesser General Public License
// along with the go-ethereum library. If not, see <http://www.gnu.org/licenses/>.

// Tests that abnormal program termination (i.e.crash) and restart can recovery
// the snapshot properly if the snapshot is enabled.

package core

import (
	"bytes"
	"fmt"
	"io/ioutil"
	"os"
	"strings"
	"testing"
	"time"

	"github.com/ethereum/go-ethereum/consensus"
	"github.com/ethereum/go-ethereum/consensus/ethash"
	"github.com/ethereum/go-ethereum/core/rawdb"
	"github.com/ethereum/go-ethereum/core/types"
	"github.com/ethereum/go-ethereum/core/vm"
	"github.com/ethereum/go-ethereum/ethdb"
	"github.com/ethereum/go-ethereum/params"
	"github.com/ethereum/go-ethereum/params/types/genesisT"
)

// snapshotTestBasic wraps the common testing fields in the snapshot tests.
type snapshotTestBasic struct {
	legacy        bool   // Wether write the snapshot journal in legacy format
	chainBlocks   int    // Number of blocks to generate for the canonical chain
	snapshotBlock uint64 // Block number of the relevant snapshot disk layer
	commitBlock   uint64 // Block number for which to commit the state to disk

	expCanonicalBlocks int    // Number of canonical blocks expected to remain in the database (excl. genesis)
	expHeadHeader      uint64 // Block number of the expected head header
	expHeadFastBlock   uint64 // Block number of the expected head fast sync block
	expHeadBlock       uint64 // Block number of the expected head full block
	expSnapshotBottom  uint64 // The block height corresponding to the snapshot disk layer

	// share fields, set in runtime
	datadir string
	db      ethdb.Database
	gendb   ethdb.Database
	engine  consensus.Engine
}

func (basic *snapshotTestBasic) prepare(t *testing.T) (*BlockChain, []*types.Block) {
	// Create a temporary persistent database
	datadir, err := ioutil.TempDir("", "")
	if err != nil {
		t.Fatalf("Failed to create temporary datadir: %v", err)
	}
	os.RemoveAll(datadir)

	db, err := rawdb.NewLevelDBDatabaseWithFreezer(datadir, 0, 0, datadir, "")
	if err != nil {
		t.Fatalf("Failed to create persistent database: %v", err)
	}
	// Initialize a fresh chain
	var (
		genesis = new(Genesis).MustCommit(db)
		engine  = ethash.NewFullFaker()
		gendb   = rawdb.NewMemoryDatabase()

		// Snapshot is enabled, the first snapshot is created from the Genesis.
		// The snapshot memory allowance is 256MB, it means no snapshot flush
		// will happen during the block insertion.
		cacheConfig = defaultCacheConfig
	)
	chain, err := NewBlockChain(db, cacheConfig, params.AllEthashProtocolChanges, engine, vm.Config{}, nil, nil)
	if err != nil {
		t.Fatalf("Failed to create chain: %v", err)
	}
	blocks, _ := GenerateChain(params.TestChainConfig, genesis, engine, gendb, basic.chainBlocks, func(i int, b *BlockGen) {})

	// Insert the blocks with configured settings.
	var breakpoints []uint64
	if basic.commitBlock > basic.snapshotBlock {
		breakpoints = append(breakpoints, basic.snapshotBlock, basic.commitBlock)
	} else {
		breakpoints = append(breakpoints, basic.commitBlock, basic.snapshotBlock)
	}
	var startPoint uint64
	for _, point := range breakpoints {
		if _, err := chain.InsertChain(blocks[startPoint:point]); err != nil {
			t.Fatalf("Failed to import canonical chain start: %v", err)
		}
		startPoint = point

		if basic.commitBlock > 0 && basic.commitBlock == point {
			chain.stateCache.TrieDB().Commit(blocks[point-1].Root(), true, nil)
		}
		if basic.snapshotBlock > 0 && basic.snapshotBlock == point {
			if basic.legacy {
				// Here we commit the snapshot disk root to simulate
				// committing the legacy snapshot.
				rawdb.WriteSnapshotRoot(db, blocks[point-1].Root())
			} else {
				// Flushing the entire snap tree into the disk, the
				// relavant (a) snapshot root and (b) snapshot generator
				// will be persisted atomically.
				chain.snaps.Cap(blocks[point-1].Root(), 0)
				diskRoot, blockRoot := chain.snaps.DiskRoot(), blocks[point-1].Root()
				if !bytes.Equal(diskRoot.Bytes(), blockRoot.Bytes()) {
					t.Fatalf("Failed to flush disk layer change, want %x, got %x", blockRoot, diskRoot)
				}
			}
		}
	}
	if _, err := chain.InsertChain(blocks[startPoint:]); err != nil {
		t.Fatalf("Failed to import canonical chain tail: %v", err)
	}

	// Set runtime fields
	basic.datadir = datadir
	basic.db = db
	basic.gendb = gendb
	basic.engine = engine

	// Ugly hack, notify the chain to flush the journal in legacy format
	// if it's requested.
	if basic.legacy {
		chain.writeLegacyJournal = true
	}
	return chain, blocks
}

func (basic *snapshotTestBasic) verify(t *testing.T, chain *BlockChain, blocks []*types.Block) {
	// Iterate over all the remaining blocks and ensure there are no gaps
	verifyNoGaps(t, chain, true, blocks)
	verifyCutoff(t, chain, true, blocks, basic.expCanonicalBlocks)

	if head := chain.CurrentHeader(); head.Number.Uint64() != basic.expHeadHeader {
		t.Errorf("Head header mismatch: have %d, want %d", head.Number, basic.expHeadHeader)
	}
	if head := chain.CurrentFastBlock(); head.NumberU64() != basic.expHeadFastBlock {
		t.Errorf("Head fast block mismatch: have %d, want %d", head.NumberU64(), basic.expHeadFastBlock)
	}
	if head := chain.CurrentBlock(); head.NumberU64() != basic.expHeadBlock {
		t.Errorf("Head block mismatch: have %d, want %d", head.NumberU64(), basic.expHeadBlock)
	}

	// Check the disk layer, ensure they are matched
	block := chain.GetBlockByNumber(basic.expSnapshotBottom)
	if block == nil {
		t.Errorf("The correspnding block[%d] of snapshot disk layer is missing", basic.expSnapshotBottom)
	} else if !bytes.Equal(chain.snaps.DiskRoot().Bytes(), block.Root().Bytes()) {
		t.Errorf("The snapshot disk layer root is incorrect, want %x, get %x", block.Root(), chain.snaps.DiskRoot())
	}

	// Check the snapshot, ensure it's integrated
	if err := chain.snaps.Verify(block.Root()); err != nil {
		t.Errorf("The disk layer is not integrated %v", err)
	}
}

func (basic *snapshotTestBasic) dump() string {
	buffer := new(strings.Builder)

	fmt.Fprint(buffer, "Chain:\n  G")
	for i := 0; i < basic.chainBlocks; i++ {
		fmt.Fprintf(buffer, "->C%d", i+1)
	}
	fmt.Fprint(buffer, " (HEAD)\n\n")

	fmt.Fprintf(buffer, "Commit:   G")
	if basic.commitBlock > 0 {
		fmt.Fprintf(buffer, ", C%d", basic.commitBlock)
	}
	fmt.Fprint(buffer, "\n")

	fmt.Fprintf(buffer, "Snapshot: G")
	if basic.snapshotBlock > 0 {
		fmt.Fprintf(buffer, ", C%d", basic.snapshotBlock)
	}
	fmt.Fprint(buffer, "\n")

	//if crash {
	//	fmt.Fprintf(buffer, "\nCRASH\n\n")
	//} else {
	//	fmt.Fprintf(buffer, "\nSetHead(%d)\n\n", basic.setHead)
	//}
	fmt.Fprintf(buffer, "------------------------------\n\n")

	fmt.Fprint(buffer, "Expected in leveldb:\n  G")
	for i := 0; i < basic.expCanonicalBlocks; i++ {
		fmt.Fprintf(buffer, "->C%d", i+1)
	}
	fmt.Fprintf(buffer, "\n\n")
	fmt.Fprintf(buffer, "Expected head header    : C%d\n", basic.expHeadHeader)
	fmt.Fprintf(buffer, "Expected head fast block: C%d\n", basic.expHeadFastBlock)
	if basic.expHeadBlock == 0 {
		fmt.Fprintf(buffer, "Expected head block     : G\n")
	} else {
		fmt.Fprintf(buffer, "Expected head block     : C%d\n", basic.expHeadBlock)
	}
	if basic.expSnapshotBottom == 0 {
		fmt.Fprintf(buffer, "Expected snapshot disk  : G\n")
	} else {
		fmt.Fprintf(buffer, "Expected snapshot disk  : C%d\n", basic.expSnapshotBottom)
	}
	return buffer.String()
}

func (basic *snapshotTestBasic) teardown() {
	basic.db.Close()
	basic.gendb.Close()
	os.RemoveAll(basic.datadir)
}

// snapshotTest is a test case type for normal snapshot recovery.
// It can be used for testing that restart Geth normally.
type snapshotTest struct {
	snapshotTestBasic
}

func (snaptest *snapshotTest) test(t *testing.T) {
	// It's hard to follow the test case, visualize the input
	// log.Root().SetHandler(log.LvlFilterHandler(log.LvlTrace, log.StreamHandler(os.Stderr, log.TerminalFormat(true))))
	// fmt.Println(tt.dump())
	chain, blocks := snaptest.prepare(t)

	// Restart the chain normally
	chain.Stop()
	newchain, err := NewBlockChain(snaptest.db, nil, params.AllEthashProtocolChanges, snaptest.engine, vm.Config{}, nil, nil)
	if err != nil {
		t.Fatalf("Failed to recreate chain: %v", err)
	}
	defer newchain.Stop()

	snaptest.verify(t, newchain, blocks)
}

// crashSnapshotTest is a test case type for innormal snapshot recovery.
// It can be used for testing that restart Geth after the crash.
type crashSnapshotTest struct {
	snapshotTestBasic
}

func (snaptest *crashSnapshotTest) test(t *testing.T) {
	// It's hard to follow the test case, visualize the input
	// log.Root().SetHandler(log.LvlFilterHandler(log.LvlTrace, log.StreamHandler(os.Stderr, log.TerminalFormat(true))))
	// fmt.Println(tt.dump())
	chain, blocks := snaptest.prepare(t)

	// Pull the plug on the database, simulating a hard crash
	db := chain.db
	db.Close()

	// Start a new blockchain back up and see where the repair leads us
	newdb, err := rawdb.NewLevelDBDatabaseWithFreezer(snaptest.datadir, 0, 0, snaptest.datadir, "")
	if err != nil {
		t.Fatalf("Failed to reopen persistent database: %v", err)
	}
	defer newdb.Close()

	// The interesting thing is: instead of starting the blockchain after
	// the crash, we do restart twice here: one after the crash and one
	// after the normal stop. It's used to ensure the broken snapshot
	// can be detected all the time.
	newchain, err := NewBlockChain(newdb, nil, params.AllEthashProtocolChanges, snaptest.engine, vm.Config{}, nil, nil)
	if err != nil {
		t.Fatalf("Failed to recreate chain: %v", err)
	}
	newchain.Stop()

	newchain, err = NewBlockChain(newdb, nil, params.AllEthashProtocolChanges, snaptest.engine, vm.Config{}, nil, nil)
	if err != nil {
		t.Fatalf("Failed to recreate chain: %v", err)
	}
	defer newchain.Stop()

	snaptest.verify(t, newchain, blocks)
}

// gappedSnapshotTest is a test type used to test this scenario:
// - have a complete snapshot
// - restart without enabling the snapshot
// - insert a few blocks
// - restart with enabling the snapshot again
type gappedSnapshotTest struct {
	snapshotTestBasic
	gapped int // Number of blocks to insert without enabling snapshot
}

func (snaptest *gappedSnapshotTest) test(t *testing.T) {
	// It's hard to follow the test case, visualize the input
	// log.Root().SetHandler(log.LvlFilterHandler(log.LvlTrace, log.StreamHandler(os.Stderr, log.TerminalFormat(true))))
	// fmt.Println(tt.dump())
	chain, blocks := snaptest.prepare(t)

	// Insert blocks without enabling snapshot if gapping is required.
	chain.Stop()
	gappedBlocks, _ := GenerateChain(params.TestChainConfig, blocks[len(blocks)-1], snaptest.engine, snaptest.gendb, snaptest.gapped, func(i int, b *BlockGen) {})

	// Insert a few more blocks without enabling snapshot
	var cacheConfig = &CacheConfig{
		TrieCleanLimit: 256,
		TrieDirtyLimit: 256,
		TrieTimeLimit:  5 * time.Minute,
		SnapshotLimit:  0,
	}
	newchain, err := NewBlockChain(snaptest.db, cacheConfig, params.AllEthashProtocolChanges, snaptest.engine, vm.Config{}, nil, nil)
	if err != nil {
		t.Fatalf("Failed to recreate chain: %v", err)
	}
	newchain.InsertChain(gappedBlocks)
	newchain.Stop()

	// Restart the chain with enabling the snapshot
	newchain, err = NewBlockChain(snaptest.db, nil, params.AllEthashProtocolChanges, snaptest.engine, vm.Config{}, nil, nil)
	if err != nil {
		t.Fatalf("Failed to recreate chain: %v", err)
	}
	defer newchain.Stop()

	snaptest.verify(t, newchain, blocks)
}

// setHeadSnapshotTest is the test type used to test this scenario:
// - have a complete snapshot
// - set the head to a lower point
// - restart
type setHeadSnapshotTest struct {
	snapshotTestBasic
	setHead uint64 // Block number to set head back to
}

func (snaptest *setHeadSnapshotTest) test(t *testing.T) {
	// It's hard to follow the test case, visualize the input
	// log.Root().SetHandler(log.LvlFilterHandler(log.LvlTrace, log.StreamHandler(os.Stderr, log.TerminalFormat(true))))
	// fmt.Println(tt.dump())
	chain, blocks := snaptest.prepare(t)

	// Rewind the chain if setHead operation is required.
	chain.SetHead(snaptest.setHead)
	chain.Stop()

	newchain, err := NewBlockChain(snaptest.db, nil, params.AllEthashProtocolChanges, snaptest.engine, vm.Config{}, nil, nil)
	if err != nil {
		t.Fatalf("Failed to recreate chain: %v", err)
	}
	defer newchain.Stop()

	snaptest.verify(t, newchain, blocks)
}

// restartCrashSnapshotTest is the test type used to test this scenario:
// - have a complete snapshot
// - restart chain
// - insert more blocks with enabling the snapshot
// - commit the snapshot
// - crash
// - restart again
type restartCrashSnapshotTest struct {
	snapshotTestBasic
	newBlocks int
}

func (snaptest *restartCrashSnapshotTest) test(t *testing.T) {
	// It's hard to follow the test case, visualize the input
	// log.Root().SetHandler(log.LvlFilterHandler(log.LvlTrace, log.StreamHandler(os.Stderr, log.TerminalFormat(true))))
	// fmt.Println(tt.dump())
	chain, blocks := snaptest.prepare(t)

	// Firstly, stop the chain properly, with all snapshot journal
	// and state committed.
	chain.Stop()

	newchain, err := NewBlockChain(snaptest.db, nil, params.AllEthashProtocolChanges, snaptest.engine, vm.Config{}, nil, nil)
	if err != nil {
		t.Fatalf("Failed to recreate chain: %v", err)
	}
	newBlocks, _ := GenerateChain(params.TestChainConfig, blocks[len(blocks)-1], snaptest.engine, snaptest.gendb, snaptest.newBlocks, func(i int, b *BlockGen) {})
	newchain.InsertChain(newBlocks)

	// Commit the entire snapshot into the disk if requested. Note only
	// (a) snapshot root and (b) snapshot generator will be committed,
	// the diff journal is not.
	newchain.Snapshots().Cap(newBlocks[len(newBlocks)-1].Root(), 0)

	// Simulate the blockchain crash
	// Don't call chain.Stop here, so that no snapshot
	// journal and latest state will be committed

	// Restart the chain after the crash
	newchain, err = NewBlockChain(snaptest.db, nil, params.AllEthashProtocolChanges, snaptest.engine, vm.Config{}, nil, nil)
	if err != nil {
		t.Fatalf("Failed to recreate chain: %v", err)
	}
	defer newchain.Stop()

	snaptest.verify(t, newchain, blocks)
}

// wipeCrashSnapshotTest is the test type used to test this scenario:
// - have a complete snapshot
// - restart, insert more blocks without enabling the snapshot
// - restart again with enabling the snapshot
// - crash
type wipeCrashSnapshotTest struct {
	snapshotTestBasic
	newBlocks int
}

func (snaptest *wipeCrashSnapshotTest) test(t *testing.T) {
	// It's hard to follow the test case, visualize the input
	// log.Root().SetHandler(log.LvlFilterHandler(log.LvlTrace, log.StreamHandler(os.Stderr, log.TerminalFormat(true))))
	// fmt.Println(tt.dump())
	chain, blocks := snaptest.prepare(t)

	// Firstly, stop the chain properly, with all snapshot journal
	// and state committed.
	chain.Stop()

	config := &CacheConfig{
		TrieCleanLimit: 256,
		TrieDirtyLimit: 256,
		TrieTimeLimit:  5 * time.Minute,
		SnapshotLimit:  0,
	}
	newchain, err := NewBlockChain(snaptest.db, config, params.AllEthashProtocolChanges, snaptest.engine, vm.Config{}, nil, nil)
	if err != nil {
		t.Fatalf("Failed to recreate chain: %v", err)
	}
	newBlocks, _ := GenerateChain(params.TestChainConfig, blocks[len(blocks)-1], snaptest.engine, snaptest.gendb, snaptest.newBlocks, func(i int, b *BlockGen) {})
	newchain.InsertChain(newBlocks)
	newchain.Stop()

	// Restart the chain, the wiper should starts working
	config = &CacheConfig{
		TrieCleanLimit: 256,
		TrieDirtyLimit: 256,
		TrieTimeLimit:  5 * time.Minute,
		SnapshotLimit:  256,
		SnapshotWait:   false, // Don't wait rebuild
	}
	newchain, err = NewBlockChain(snaptest.db, config, params.AllEthashProtocolChanges, snaptest.engine, vm.Config{}, nil, nil)
	if err != nil {
		t.Fatalf("Failed to recreate chain: %v", err)
	}
	// Simulate the blockchain crash.

	newchain, err = NewBlockChain(snaptest.db, nil, params.AllEthashProtocolChanges, snaptest.engine, vm.Config{}, nil, nil)
	if err != nil {
		t.Fatalf("Failed to recreate chain: %v", err)
	}
	snaptest.verify(t, newchain, blocks)
}

// Tests a Geth restart with valid snapshot. Before the shutdown, all snapshot
// journal will be persisted correctly. In this case no snapshot recovery is
// required.
func TestRestartWithNewSnapshot(t *testing.T) {
	// Chain:
	//   G->C1->C2->C3->C4->C5->C6->C7->C8 (HEAD)
	//
	// Commit:   G
	// Snapshot: G
	//
	// SetHead(0)
	//
	// ------------------------------
	//
	// Expected in leveldb:
	//   G->C1->C2->C3->C4->C5->C6->C7->C8
	//
	// Expected head header    : C8
	// Expected head fast block: C8
	// Expected head block     : C8
	// Expected snapshot disk  : G
	test := &snapshotTest{
		snapshotTestBasic{
			legacy:             false,
			chainBlocks:        8,
			snapshotBlock:      0,
			commitBlock:        0,
			expCanonicalBlocks: 8,
			expHeadHeader:      8,
			expHeadFastBlock:   8,
			expHeadBlock:       8,
			expSnapshotBottom:  0, // Initial disk layer built from genesis
		},
	}
	test.test(t)
	test.teardown()
}

// Tests a Geth restart with valid but "legacy" snapshot. Before the shutdown,
// all snapshot journal will be persisted correctly. In this case no snapshot
// recovery is required.
func TestRestartWithLegacySnapshot(t *testing.T) {
	// Chain:
	//   G->C1->C2->C3->C4->C5->C6->C7->C8 (HEAD)
	//
	// Commit:   G
	// Snapshot: G
	//
	// SetHead(0)
	//
	// ------------------------------
	//
	// Expected in leveldb:
	//   G->C1->C2->C3->C4->C5->C6->C7->C8
	//
	// Expected head header    : C8
	// Expected head fast block: C8
	// Expected head block     : C8
	// Expected snapshot disk  : G
	t.Skip("Legacy format testing is not supported")
	test := &snapshotTest{
		snapshotTestBasic{
			legacy:             true,
			chainBlocks:        8,
			snapshotBlock:      0,
			commitBlock:        0,
			expCanonicalBlocks: 8,
			expHeadHeader:      8,
			expHeadFastBlock:   8,
			expHeadBlock:       8,
			expSnapshotBottom:  0, // Initial disk layer built from genesis
		},
	}
	test.test(t)
	test.teardown()
}

// Tests a Geth was crashed and restarts with a broken snapshot. In this case the
// chain head should be rewound to the point with available state. And also the
// new head should must be lower than disk layer. But there is no committed point
// so the chain should be rewound to genesis and the disk layer should be left
// for recovery.
func TestNoCommitCrashWithNewSnapshot(t *testing.T) {
	// Chain:
	//   G->C1->C2->C3->C4->C5->C6->C7->C8 (HEAD)
	//
	// Commit:   G
	// Snapshot: G, C4
	//
	// CRASH
	//
	// ------------------------------
	//
	// Expected in leveldb:
	//   G->C1->C2->C3->C4->C5->C6->C7->C8
	//
	// Expected head header    : C8
	// Expected head fast block: C8
	// Expected head block     : G
	// Expected snapshot disk  : C4
	test := &crashSnapshotTest{
		snapshotTestBasic{
			legacy:             false,
			chainBlocks:        8,
			snapshotBlock:      4,
			commitBlock:        0,
			expCanonicalBlocks: 8,
			expHeadHeader:      8,
			expHeadFastBlock:   8,
			expHeadBlock:       0,
			expSnapshotBottom:  4, // Last committed disk layer, wait recovery
		},
	}
	test.test(t)
	test.teardown()
}

// Tests a Geth was crashed and restarts with a broken snapshot. In this case the
// chain head should be rewound to the point with available state. And also the
// new head should must be lower than disk layer. But there is only a low committed
// point so the chain should be rewound to committed point and the disk layer
// should be left for recovery.
func TestLowCommitCrashWithNewSnapshot(t *testing.T) {
	// Chain:
	//   G->C1->C2->C3->C4->C5->C6->C7->C8 (HEAD)
	//
	// Commit:   G, C2
	// Snapshot: G, C4
	//
	// CRASH
	//
	// ------------------------------
	//
	// Expected in leveldb:
	//   G->C1->C2->C3->C4->C5->C6->C7->C8
	//
	// Expected head header    : C8
	// Expected head fast block: C8
	// Expected head block     : C2
	// Expected snapshot disk  : C4
	test := &crashSnapshotTest{
		snapshotTestBasic{
			legacy:             false,
			chainBlocks:        8,
			snapshotBlock:      4,
			commitBlock:        2,
			expCanonicalBlocks: 8,
			expHeadHeader:      8,
			expHeadFastBlock:   8,
			expHeadBlock:       2,
			expSnapshotBottom:  4, // Last committed disk layer, wait recovery
		},
	}
	test.test(t)
	test.teardown()
}

// Tests a Geth was crashed and restarts with a broken snapshot. In this case
// the chain head should be rewound to the point with available state. And also
// the new head should must be lower than disk layer. But there is only a high
// committed point so the chain should be rewound to genesis and the disk layer
// should be left for recovery.
func TestHighCommitCrashWithNewSnapshot(t *testing.T) {
	// Chain:
	//   G->C1->C2->C3->C4->C5->C6->C7->C8 (HEAD)
	//
	// Commit:   G, C6
	// Snapshot: G, C4
	//
	// CRASH
	//
	// ------------------------------
	//
	// Expected in leveldb:
	//   G->C1->C2->C3->C4->C5->C6->C7->C8
	//
	// Expected head header    : C8
	// Expected head fast block: C8
	// Expected head block     : G
	// Expected snapshot disk  : C4
	test := &crashSnapshotTest{
		snapshotTestBasic{
			legacy:             false,
			chainBlocks:        8,
			snapshotBlock:      4,
			commitBlock:        6,
			expCanonicalBlocks: 8,
			expHeadHeader:      8,
			expHeadFastBlock:   8,
			expHeadBlock:       0,
			expSnapshotBottom:  4, // Last committed disk layer, wait recovery
		},
	}
	test.test(t)
	test.teardown()
}

// Tests a Geth was crashed and restarts with a broken and "legacy format"
// snapshot. In this case the entire legacy snapshot should be discared
// and rebuild from the new chain head. The new head here refers to the
// genesis because there is no committed point.
func TestNoCommitCrashWithLegacySnapshot(t *testing.T) {
	// Chain:
	//   G->C1->C2->C3->C4->C5->C6->C7->C8 (HEAD)
	//
	// Commit:   G
	// Snapshot: G, C4
	//
	// CRASH
	//
	// ------------------------------
	//
	// Expected in leveldb:
	//   G->C1->C2->C3->C4->C5->C6->C7->C8
	//
	// Expected head header    : C8
	// Expected head fast block: C8
	// Expected head block     : G
	// Expected snapshot disk  : G
	t.Skip("Legacy format testing is not supported")
	test := &crashSnapshotTest{
		snapshotTestBasic{
			legacy:             true,
			chainBlocks:        8,
			snapshotBlock:      4,
			commitBlock:        0,
			expCanonicalBlocks: 8,
			expHeadHeader:      8,
			expHeadFastBlock:   8,
			expHeadBlock:       0,
			expSnapshotBottom:  0, // Rebuilt snapshot from the latest HEAD(genesis)
		},
	}
	test.test(t)
	test.teardown()
}

// Tests a Geth was crashed and restarts with a broken and "legacy format"
// snapshot. In this case the entire legacy snapshot should be discared
// and rebuild from the new chain head. The new head here refers to the
// block-2 because it's committed into the disk.
func TestLowCommitCrashWithLegacySnapshot(t *testing.T) {
	// Chain:
	//   G->C1->C2->C3->C4->C5->C6->C7->C8 (HEAD)
	//
	// Commit:   G, C2
	// Snapshot: G, C4
	//
	// CRASH
	//
	// ------------------------------
	//
	// Expected in leveldb:
	//   G->C1->C2->C3->C4->C5->C6->C7->C8
	//
	// Expected head header    : C8
	// Expected head fast block: C8
	// Expected head block     : C2
	// Expected snapshot disk  : C2
	t.Skip("Legacy format testing is not supported")
	test := &crashSnapshotTest{
		snapshotTestBasic{
			legacy:             true,
			chainBlocks:        8,
			snapshotBlock:      4,
			commitBlock:        2,
			expCanonicalBlocks: 8,
			expHeadHeader:      8,
			expHeadFastBlock:   8,
			expHeadBlock:       2,
			expSnapshotBottom:  2, // Rebuilt snapshot from the latest HEAD
		},
	}
	test.test(t)
	test.teardown()
}

// Tests a Geth was crashed and restarts with a broken and "legacy format"
// snapshot. In this case the entire legacy snapshot should be discared
// and rebuild from the new chain head.
//
// The new head here refers to the the genesis, the reason is:
//   - the state of block-6 is committed into the disk
//   - the legacy disk layer of block-4 is committed into the disk
//   - the head is rewound the genesis in order to find an available
//     state lower than disk layer
func TestHighCommitCrashWithLegacySnapshot(t *testing.T) {
	// Chain:
	//   G->C1->C2->C3->C4->C5->C6->C7->C8 (HEAD)
	//
	// Commit:   G, C6
	// Snapshot: G, C4
	//
	// CRASH
	//
	// ------------------------------
	//
	// Expected in leveldb:
	//   G->C1->C2->C3->C4->C5->C6->C7->C8
	//
	// Expected head header    : C8
	// Expected head fast block: C8
	// Expected head block     : G
	// Expected snapshot disk  : G
	t.Skip("Legacy format testing is not supported")
	test := &crashSnapshotTest{
		snapshotTestBasic{
			legacy:             true,
			chainBlocks:        8,
			snapshotBlock:      4,
			commitBlock:        6,
			expCanonicalBlocks: 8,
			expHeadHeader:      8,
			expHeadFastBlock:   8,
			expHeadBlock:       0,
			expSnapshotBottom:  0, // Rebuilt snapshot from the latest HEAD(genesis)
		},
	}
	test.test(t)
	test.teardown()
}

// Tests a Geth was running with snapshot enabled. Then restarts without
// enabling snapshot and after that re-enable the snapshot again. In this
// case the snapshot should be rebuilt with latest chain head.
func TestGappedNewSnapshot(t *testing.T) {
	// Chain:
	//   G->C1->C2->C3->C4->C5->C6->C7->C8 (HEAD)
	//
	// Commit:   G
	// Snapshot: G
	//
	// SetHead(0)
	//
	// ------------------------------
	//
	// Expected in leveldb:
	//   G->C1->C2->C3->C4->C5->C6->C7->C8->C9->C10
	//
	// Expected head header    : C10
	// Expected head fast block: C10
	// Expected head block     : C10
	// Expected snapshot disk  : C10
	test := &gappedSnapshotTest{
		snapshotTestBasic: snapshotTestBasic{
			legacy:             false,
			chainBlocks:        8,
			snapshotBlock:      0,
			commitBlock:        0,
			expCanonicalBlocks: 10,
			expHeadHeader:      10,
			expHeadFastBlock:   10,
			expHeadBlock:       10,
			expSnapshotBottom:  10, // Rebuilt snapshot from the latest HEAD
		},
		gapped: 2,
	}
	test.test(t)
	test.teardown()
}

// Tests a Geth was running with leagcy snapshot enabled. Then restarts
// without enabling snapshot and after that re-enable the snapshot again.
// In this case the snapshot should be rebuilt with latest chain head.
func TestGappedLegacySnapshot(t *testing.T) {
	// Chain:
	//   G->C1->C2->C3->C4->C5->C6->C7->C8 (HEAD)
	//
	// Commit:   G
	// Snapshot: G
	//
	// SetHead(0)
	//
	// ------------------------------
	//
	// Expected in leveldb:
	//   G->C1->C2->C3->C4->C5->C6->C7->C8->C9->C10
	//
	// Expected head header    : C10
	// Expected head fast block: C10
	// Expected head block     : C10
	// Expected snapshot disk  : C10
	t.Skip("Legacy format testing is not supported")
	test := &gappedSnapshotTest{
		snapshotTestBasic: snapshotTestBasic{
			legacy:             true,
			chainBlocks:        8,
			snapshotBlock:      0,
			commitBlock:        0,
			expCanonicalBlocks: 10,
			expHeadHeader:      10,
			expHeadFastBlock:   10,
			expHeadBlock:       10,
			expSnapshotBottom:  10, // Rebuilt snapshot from the latest HEAD
		},
		gapped: 2,
	}
	test.test(t)
	test.teardown()
}

// Tests the Geth was running with snapshot enabled and resetHead is applied.
// In this case the head is rewound to the target(with state available). After
// that the chain is restarted and the original disk layer is kept.
func TestSetHeadWithNewSnapshot(t *testing.T) {
	// Chain:
	//   G->C1->C2->C3->C4->C5->C6->C7->C8 (HEAD)
	//
	// Commit:   G
	// Snapshot: G
	//
	// SetHead(4)
	//
	// ------------------------------
	//
	// Expected in leveldb:
	//   G->C1->C2->C3->C4
	//
	// Expected head header    : C4
	// Expected head fast block: C4
	// Expected head block     : C4
	// Expected snapshot disk  : G
	test := &setHeadSnapshotTest{
		snapshotTestBasic: snapshotTestBasic{
			legacy:             false,
			chainBlocks:        8,
			snapshotBlock:      0,
			commitBlock:        0,
			expCanonicalBlocks: 4,
			expHeadHeader:      4,
			expHeadFastBlock:   4,
			expHeadBlock:       4,
			expSnapshotBottom:  0, // The initial disk layer is built from the genesis
		},
		setHead: 4,
	}
	test.test(t)
	test.teardown()
}

// Tests the Geth was running with snapshot(legacy-format) enabled and resetHead
// is applied. In this case the head is rewound to the target(with state available).
// After that the chain is restarted and the original disk layer is kept.
func TestSetHeadWithLegacySnapshot(t *testing.T) {
	// Chain:
	//   G->C1->C2->C3->C4->C5->C6->C7->C8 (HEAD)
	//
	// Commit:   G
	// Snapshot: G
	//
	// SetHead(4)
	//
	// ------------------------------
	//
	// Expected in leveldb:
	//   G->C1->C2->C3->C4
	//
	// Expected head header    : C4
	// Expected head fast block: C4
	// Expected head block     : C4
	// Expected snapshot disk  : G
	t.Skip("Legacy format testing is not supported")
	test := &setHeadSnapshotTest{
		snapshotTestBasic: snapshotTestBasic{
			legacy:             true,
			chainBlocks:        8,
			snapshotBlock:      0,
			commitBlock:        0,
			expCanonicalBlocks: 4,
			expHeadHeader:      4,
			expHeadFastBlock:   4,
			expHeadBlock:       4,
			expSnapshotBottom:  0, // The initial disk layer is built from the genesis
		},
		setHead: 4,
	}
	test.test(t)
	test.teardown()
}

// Tests the Geth was running with snapshot(legacy-format) enabled and upgrades
// the disk layer journal(journal generator) to latest format. After that the Geth
// is restarted from a crash. In this case Geth will find the new-format disk layer
// journal but with legacy-format diff journal(the new-format is never committed),
// and the invalid diff journal is expected to be dropped.
func TestRecoverSnapshotFromCrashWithLegacyDiffJournal(t *testing.T) {
	// Chain:
	//   G->C1->C2->C3->C4->C5->C6->C7->C8 (HEAD)
	//
	// Commit:   G
	// Snapshot: G
	//
	// SetHead(0)
	//
	// ------------------------------
	//
	// Expected in leveldb:
	//   G->C1->C2->C3->C4->C5->C6->C7->C8->C9->C10
	//
	// Expected head header    : C10
	// Expected head fast block: C10
	// Expected head block     : C8
	// Expected snapshot disk  : C10
	t.Skip("Legacy format testing is not supported")
	test := &restartCrashSnapshotTest{
		snapshotTestBasic: snapshotTestBasic{
			legacy:             true,
			chainBlocks:        8,
			snapshotBlock:      0,
			commitBlock:        0,
			expCanonicalBlocks: 10,
			expHeadHeader:      10,
			expHeadFastBlock:   10,
			expHeadBlock:       8,  // The persisted state in the first running
			expSnapshotBottom:  10, // The persisted disk layer in the second running
		},
		newBlocks: 2,
	}
<<<<<<< HEAD
	os.RemoveAll(datadir)

	db, err := rawdb.NewLevelDBDatabaseWithFreezer(datadir, 0, 0, datadir, "")
	if err != nil {
		t.Fatalf("Failed to create persistent database: %v", err)
	}
	defer db.Close() // Might double close, should be fine

	// Initialize a fresh chain
	var (
		genesis = MustCommitGenesis(db, new(genesisT.Genesis))
		engine  = ethash.NewFullFaker()
		gendb   = rawdb.NewMemoryDatabase()

		// Snapshot is enabled, the first snapshot is created from the Genesis.
		// The snapshot memory allowance is 256MB, it means no snapshot flush
		// will happen during the block insertion.
		cacheConfig = defaultCacheConfig
	)
	chain, err := NewBlockChain(db, cacheConfig, params.AllEthashProtocolChanges, engine, vm.Config{}, nil, nil)
	if err != nil {
		t.Fatalf("Failed to create chain: %v", err)
	}
	blocks, _ := GenerateChain(params.TestChainConfig, genesis, engine, gendb, tt.chainBlocks, func(i int, b *BlockGen) {})

	// Insert the blocks with configured settings.
	var breakpoints []uint64
	if tt.commitBlock > tt.snapshotBlock {
		breakpoints = append(breakpoints, tt.snapshotBlock, tt.commitBlock)
	} else {
		breakpoints = append(breakpoints, tt.commitBlock, tt.snapshotBlock)
	}
	var startPoint uint64
	for _, point := range breakpoints {
		if _, err := chain.InsertChain(blocks[startPoint:point]); err != nil {
			t.Fatalf("Failed to import canonical chain start: %v", err)
		}
		startPoint = point

		if tt.commitBlock > 0 && tt.commitBlock == point {
			chain.stateCache.TrieDB().Commit(blocks[point-1].Root(), true, nil)
		}
		if tt.snapshotBlock > 0 && tt.snapshotBlock == point {
			if tt.legacy {
				// Here we commit the snapshot disk root to simulate
				// committing the legacy snapshot.
				rawdb.WriteSnapshotRoot(db, blocks[point-1].Root())
			} else {
				chain.snaps.Cap(blocks[point-1].Root(), 0)
				diskRoot, blockRoot := chain.snaps.DiskRoot(), blocks[point-1].Root()
				if !bytes.Equal(diskRoot.Bytes(), blockRoot.Bytes()) {
					t.Fatalf("Failed to flush disk layer change, want %x, got %x", blockRoot, diskRoot)
				}
			}
		}
	}
	if _, err := chain.InsertChain(blocks[startPoint:]); err != nil {
		t.Fatalf("Failed to import canonical chain tail: %v", err)
	}
	// Set the flag for writing legacy journal if necessary
	if tt.legacy {
		chain.writeLegacyJournal = true
	}
	// Pull the plug on the database, simulating a hard crash
	if tt.crash {
		db.Close()

		// Start a new blockchain back up and see where the repair leads us
		db, err = rawdb.NewLevelDBDatabaseWithFreezer(datadir, 0, 0, datadir, "")
		if err != nil {
			t.Fatalf("Failed to reopen persistent database: %v", err)
		}
		defer db.Close()

		// The interesting thing is: instead of start the blockchain after
		// the crash, we do restart twice here: one after the crash and one
		// after the normal stop. It's used to ensure the broken snapshot
		// can be detected all the time.
		chain, err = NewBlockChain(db, nil, params.AllEthashProtocolChanges, engine, vm.Config{}, nil, nil)
		if err != nil {
			t.Fatalf("Failed to recreate chain: %v", err)
		}
		chain.Stop()

		chain, err = NewBlockChain(db, nil, params.AllEthashProtocolChanges, engine, vm.Config{}, nil, nil)
		if err != nil {
			t.Fatalf("Failed to recreate chain: %v", err)
		}
		defer chain.Stop()
	} else if tt.gapped > 0 {
		// Insert blocks without enabling snapshot if gapping is required.
		chain.Stop()
		gappedBlocks, _ := GenerateChain(params.TestChainConfig, blocks[len(blocks)-1], engine, gendb, tt.gapped, func(i int, b *BlockGen) {})

		// Insert a few more blocks without enabling snapshot
		var cacheConfig = &CacheConfig{
			TrieCleanLimit: 256,
			TrieDirtyLimit: 256,
			TrieTimeLimit:  5 * time.Minute,
			SnapshotLimit:  0,
		}
		chain, err = NewBlockChain(db, cacheConfig, params.AllEthashProtocolChanges, engine, vm.Config{}, nil, nil)
		if err != nil {
			t.Fatalf("Failed to recreate chain: %v", err)
		}
		chain.InsertChain(gappedBlocks)
		chain.Stop()

		chain, err = NewBlockChain(db, nil, params.AllEthashProtocolChanges, engine, vm.Config{}, nil, nil)
		if err != nil {
			t.Fatalf("Failed to recreate chain: %v", err)
		}
		defer chain.Stop()
	} else if tt.setHead != 0 {
		// Rewind the chain if setHead operation is required.
		chain.SetHead(tt.setHead)
		chain.Stop()

		chain, err = NewBlockChain(db, nil, params.AllEthashProtocolChanges, engine, vm.Config{}, nil, nil)
		if err != nil {
			t.Fatalf("Failed to recreate chain: %v", err)
		}
		defer chain.Stop()
	} else if tt.restartCrash != 0 {
		// Firstly, stop the chain properly, with all snapshot journal
		// and state committed.
		chain.Stop()

		// Restart chain, forcibly flush the disk layer journal with new format
		newBlocks, _ := GenerateChain(params.TestChainConfig, blocks[len(blocks)-1], engine, gendb, tt.restartCrash, func(i int, b *BlockGen) {})
		chain, err = NewBlockChain(db, cacheConfig, params.AllEthashProtocolChanges, engine, vm.Config{}, nil, nil)
		if err != nil {
			t.Fatalf("Failed to recreate chain: %v", err)
		}
		chain.InsertChain(newBlocks)
		chain.Snapshot().Cap(newBlocks[len(newBlocks)-1].Root(), 0)

		// Simulate the blockchain crash
		// Don't call chain.Stop here, so that no snapshot
		// journal and latest state will be committed

		// Restart the chain after the crash
		chain, err = NewBlockChain(db, nil, params.AllEthashProtocolChanges, engine, vm.Config{}, nil, nil)
		if err != nil {
			t.Fatalf("Failed to recreate chain: %v", err)
		}
		defer chain.Stop()
	} else {
		chain.Stop()

		// Restart the chain normally
		chain, err = NewBlockChain(db, nil, params.AllEthashProtocolChanges, engine, vm.Config{}, nil, nil)
		if err != nil {
			t.Fatalf("Failed to recreate chain: %v", err)
		}
		defer chain.Stop()
	}

	// Iterate over all the remaining blocks and ensure there are no gaps
	verifyNoGaps(t, chain, true, blocks)
	verifyCutoff(t, chain, true, blocks, tt.expCanonicalBlocks)
=======
	test.test(t)
	test.teardown()
}
>>>>>>> c2d2f4ed

// Tests the Geth was running with a complete snapshot and then imports a few
// more new blocks on top without enabling the snapshot. After the restart,
// crash happens. Check everything is ok after the restart.
func TestRecoverSnapshotFromWipingCrash(t *testing.T) {
	// Chain:
	//   G->C1->C2->C3->C4->C5->C6->C7->C8 (HEAD)
	//
	// Commit:   G
	// Snapshot: G
	//
	// SetHead(0)
	//
	// ------------------------------
	//
	// Expected in leveldb:
	//   G->C1->C2->C3->C4->C5->C6->C7->C8->C9->C10
	//
	// Expected head header    : C10
	// Expected head fast block: C10
	// Expected head block     : C8
	// Expected snapshot disk  : C10
	test := &wipeCrashSnapshotTest{
		snapshotTestBasic: snapshotTestBasic{
			legacy:             false,
			chainBlocks:        8,
			snapshotBlock:      4,
			commitBlock:        0,
			expCanonicalBlocks: 10,
			expHeadHeader:      10,
			expHeadFastBlock:   10,
			expHeadBlock:       10,
			expSnapshotBottom:  10,
		},
		newBlocks: 2,
	}
	test.test(t)
	test.teardown()
}<|MERGE_RESOLUTION|>--- conflicted
+++ resolved
@@ -35,7 +35,6 @@
 	"github.com/ethereum/go-ethereum/core/vm"
 	"github.com/ethereum/go-ethereum/ethdb"
 	"github.com/ethereum/go-ethereum/params"
-	"github.com/ethereum/go-ethereum/params/types/genesisT"
 )
 
 // snapshotTestBasic wraps the common testing fields in the snapshot tests.
@@ -980,173 +979,9 @@
 		},
 		newBlocks: 2,
 	}
-<<<<<<< HEAD
-	os.RemoveAll(datadir)
-
-	db, err := rawdb.NewLevelDBDatabaseWithFreezer(datadir, 0, 0, datadir, "")
-	if err != nil {
-		t.Fatalf("Failed to create persistent database: %v", err)
-	}
-	defer db.Close() // Might double close, should be fine
-
-	// Initialize a fresh chain
-	var (
-		genesis = MustCommitGenesis(db, new(genesisT.Genesis))
-		engine  = ethash.NewFullFaker()
-		gendb   = rawdb.NewMemoryDatabase()
-
-		// Snapshot is enabled, the first snapshot is created from the Genesis.
-		// The snapshot memory allowance is 256MB, it means no snapshot flush
-		// will happen during the block insertion.
-		cacheConfig = defaultCacheConfig
-	)
-	chain, err := NewBlockChain(db, cacheConfig, params.AllEthashProtocolChanges, engine, vm.Config{}, nil, nil)
-	if err != nil {
-		t.Fatalf("Failed to create chain: %v", err)
-	}
-	blocks, _ := GenerateChain(params.TestChainConfig, genesis, engine, gendb, tt.chainBlocks, func(i int, b *BlockGen) {})
-
-	// Insert the blocks with configured settings.
-	var breakpoints []uint64
-	if tt.commitBlock > tt.snapshotBlock {
-		breakpoints = append(breakpoints, tt.snapshotBlock, tt.commitBlock)
-	} else {
-		breakpoints = append(breakpoints, tt.commitBlock, tt.snapshotBlock)
-	}
-	var startPoint uint64
-	for _, point := range breakpoints {
-		if _, err := chain.InsertChain(blocks[startPoint:point]); err != nil {
-			t.Fatalf("Failed to import canonical chain start: %v", err)
-		}
-		startPoint = point
-
-		if tt.commitBlock > 0 && tt.commitBlock == point {
-			chain.stateCache.TrieDB().Commit(blocks[point-1].Root(), true, nil)
-		}
-		if tt.snapshotBlock > 0 && tt.snapshotBlock == point {
-			if tt.legacy {
-				// Here we commit the snapshot disk root to simulate
-				// committing the legacy snapshot.
-				rawdb.WriteSnapshotRoot(db, blocks[point-1].Root())
-			} else {
-				chain.snaps.Cap(blocks[point-1].Root(), 0)
-				diskRoot, blockRoot := chain.snaps.DiskRoot(), blocks[point-1].Root()
-				if !bytes.Equal(diskRoot.Bytes(), blockRoot.Bytes()) {
-					t.Fatalf("Failed to flush disk layer change, want %x, got %x", blockRoot, diskRoot)
-				}
-			}
-		}
-	}
-	if _, err := chain.InsertChain(blocks[startPoint:]); err != nil {
-		t.Fatalf("Failed to import canonical chain tail: %v", err)
-	}
-	// Set the flag for writing legacy journal if necessary
-	if tt.legacy {
-		chain.writeLegacyJournal = true
-	}
-	// Pull the plug on the database, simulating a hard crash
-	if tt.crash {
-		db.Close()
-
-		// Start a new blockchain back up and see where the repair leads us
-		db, err = rawdb.NewLevelDBDatabaseWithFreezer(datadir, 0, 0, datadir, "")
-		if err != nil {
-			t.Fatalf("Failed to reopen persistent database: %v", err)
-		}
-		defer db.Close()
-
-		// The interesting thing is: instead of start the blockchain after
-		// the crash, we do restart twice here: one after the crash and one
-		// after the normal stop. It's used to ensure the broken snapshot
-		// can be detected all the time.
-		chain, err = NewBlockChain(db, nil, params.AllEthashProtocolChanges, engine, vm.Config{}, nil, nil)
-		if err != nil {
-			t.Fatalf("Failed to recreate chain: %v", err)
-		}
-		chain.Stop()
-
-		chain, err = NewBlockChain(db, nil, params.AllEthashProtocolChanges, engine, vm.Config{}, nil, nil)
-		if err != nil {
-			t.Fatalf("Failed to recreate chain: %v", err)
-		}
-		defer chain.Stop()
-	} else if tt.gapped > 0 {
-		// Insert blocks without enabling snapshot if gapping is required.
-		chain.Stop()
-		gappedBlocks, _ := GenerateChain(params.TestChainConfig, blocks[len(blocks)-1], engine, gendb, tt.gapped, func(i int, b *BlockGen) {})
-
-		// Insert a few more blocks without enabling snapshot
-		var cacheConfig = &CacheConfig{
-			TrieCleanLimit: 256,
-			TrieDirtyLimit: 256,
-			TrieTimeLimit:  5 * time.Minute,
-			SnapshotLimit:  0,
-		}
-		chain, err = NewBlockChain(db, cacheConfig, params.AllEthashProtocolChanges, engine, vm.Config{}, nil, nil)
-		if err != nil {
-			t.Fatalf("Failed to recreate chain: %v", err)
-		}
-		chain.InsertChain(gappedBlocks)
-		chain.Stop()
-
-		chain, err = NewBlockChain(db, nil, params.AllEthashProtocolChanges, engine, vm.Config{}, nil, nil)
-		if err != nil {
-			t.Fatalf("Failed to recreate chain: %v", err)
-		}
-		defer chain.Stop()
-	} else if tt.setHead != 0 {
-		// Rewind the chain if setHead operation is required.
-		chain.SetHead(tt.setHead)
-		chain.Stop()
-
-		chain, err = NewBlockChain(db, nil, params.AllEthashProtocolChanges, engine, vm.Config{}, nil, nil)
-		if err != nil {
-			t.Fatalf("Failed to recreate chain: %v", err)
-		}
-		defer chain.Stop()
-	} else if tt.restartCrash != 0 {
-		// Firstly, stop the chain properly, with all snapshot journal
-		// and state committed.
-		chain.Stop()
-
-		// Restart chain, forcibly flush the disk layer journal with new format
-		newBlocks, _ := GenerateChain(params.TestChainConfig, blocks[len(blocks)-1], engine, gendb, tt.restartCrash, func(i int, b *BlockGen) {})
-		chain, err = NewBlockChain(db, cacheConfig, params.AllEthashProtocolChanges, engine, vm.Config{}, nil, nil)
-		if err != nil {
-			t.Fatalf("Failed to recreate chain: %v", err)
-		}
-		chain.InsertChain(newBlocks)
-		chain.Snapshot().Cap(newBlocks[len(newBlocks)-1].Root(), 0)
-
-		// Simulate the blockchain crash
-		// Don't call chain.Stop here, so that no snapshot
-		// journal and latest state will be committed
-
-		// Restart the chain after the crash
-		chain, err = NewBlockChain(db, nil, params.AllEthashProtocolChanges, engine, vm.Config{}, nil, nil)
-		if err != nil {
-			t.Fatalf("Failed to recreate chain: %v", err)
-		}
-		defer chain.Stop()
-	} else {
-		chain.Stop()
-
-		// Restart the chain normally
-		chain, err = NewBlockChain(db, nil, params.AllEthashProtocolChanges, engine, vm.Config{}, nil, nil)
-		if err != nil {
-			t.Fatalf("Failed to recreate chain: %v", err)
-		}
-		defer chain.Stop()
-	}
-
-	// Iterate over all the remaining blocks and ensure there are no gaps
-	verifyNoGaps(t, chain, true, blocks)
-	verifyCutoff(t, chain, true, blocks, tt.expCanonicalBlocks)
-=======
-	test.test(t)
-	test.teardown()
-}
->>>>>>> c2d2f4ed
+	test.test(t)
+	test.teardown()
+}
 
 // Tests the Geth was running with a complete snapshot and then imports a few
 // more new blocks on top without enabling the snapshot. After the restart,
