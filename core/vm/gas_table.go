--- conflicted
+++ resolved
@@ -261,11 +261,7 @@
 	if overflow {
 		return 0, ErrGasUintOverflow
 	}
-<<<<<<< HEAD
-	if wordGas, overflow = math.SafeMul(toWordSize(wordGas), vars.Sha3WordGas); overflow {
-=======
-	if wordGas, overflow = math.SafeMul(toWordSize(wordGas), params.Keccak256WordGas); overflow {
->>>>>>> 8be800ff
+	if wordGas, overflow = math.SafeMul(toWordSize(wordGas), vars.Keccak256WordGas); overflow {
 		return 0, ErrGasUintOverflow
 	}
 	if gas, overflow = math.SafeAdd(gas, wordGas); overflow {
@@ -318,11 +314,7 @@
 	if overflow {
 		return 0, ErrGasUintOverflow
 	}
-<<<<<<< HEAD
-	if wordGas, overflow = math.SafeMul(toWordSize(wordGas), vars.Sha3WordGas); overflow {
-=======
-	if wordGas, overflow = math.SafeMul(toWordSize(wordGas), params.Keccak256WordGas); overflow {
->>>>>>> 8be800ff
+	if wordGas, overflow = math.SafeMul(toWordSize(wordGas), vars.Keccak256WordGas); overflow {
 		return 0, ErrGasUintOverflow
 	}
 	if gas, overflow = math.SafeAdd(gas, wordGas); overflow {
