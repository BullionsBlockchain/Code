// Copyright 2015 The go-ethereum Authors
// This file is part of the go-ethereum library.
//
// The go-ethereum library is free software: you can redistribute it and/or modify
// it under the terms of the GNU Lesser General Public License as published by
// the Free Software Foundation, either version 3 of the License, or
// (at your option) any later version.
//
// The go-ethereum library is distributed in the hope that it will be useful,
// but WITHOUT ANY WARRANTY; without even the implied warranty of
// MERCHANTABILITY or FITNESS FOR A PARTICULAR PURPOSE. See the
// GNU Lesser General Public License for more details.
//
// You should have received a copy of the GNU Lesser General Public License
// along with the go-ethereum library. If not, see <http://www.gnu.org/licenses/>.

package vm

import (
	"encoding/hex"
	"errors"
	"fmt"
	"io"
	"math/big"
	"strings"
	"time"

	"github.com/ethereum/go-ethereum/common"
	"github.com/ethereum/go-ethereum/common/hexutil"
	"github.com/ethereum/go-ethereum/common/math"
	"github.com/ethereum/go-ethereum/core/types"
	"github.com/ethereum/go-ethereum/params/types/ctypes"
)

var errTraceLimitReached = errors.New("the number of logs reached the specified limit")

// Storage represents a contract's storage.
type Storage map[common.Hash]common.Hash

// Copy duplicates the current storage.
func (s Storage) Copy() Storage {
	cpy := make(Storage)
	for key, value := range s {
		cpy[key] = value
	}
	return cpy
}

// LogConfig are the configuration options for structured logger the EVM
type LogConfig struct {
	DisableMemory     bool // disable memory capture
	DisableStack      bool // disable stack capture
	DisableStorage    bool // disable storage capture
	DisableReturnData bool // disable return data capture
	Debug             bool // print output during capture end
	Limit             int  // maximum length of output, but zero means unlimited
	// Chain overrides, can be used to execute a trace using future fork rules
	Overrides ctypes.ChainConfigurator `json:"overrides,omitempty"`
}

//go:generate gencodec -type StructLog -field-override structLogMarshaling -out gen_structlog.go

// StructLog is emitted to the EVM each cycle and lists information about the current internal state
// prior to the execution of the statement.
type StructLog struct {
	Pc            uint64                      `json:"pc"`
	Op            OpCode                      `json:"op"`
	Gas           uint64                      `json:"gas"`
	GasCost       uint64                      `json:"gasCost"`
	Memory        []byte                      `json:"memory"`
	MemorySize    int                         `json:"memSize"`
	Stack         []*big.Int                  `json:"stack"`
	ReturnData    []byte                      `json:"returnData"`
	Storage       map[common.Hash]common.Hash `json:"-"`
	Depth         int                         `json:"depth"`
	RefundCounter uint64                      `json:"refund"`
	Err           error                       `json:"-"`
}

// overrides for gencodec
type structLogMarshaling struct {
	Stack       []*math.HexOrDecimal256
	Gas         math.HexOrDecimal64
	GasCost     math.HexOrDecimal64
	Memory      hexutil.Bytes
	ReturnData  hexutil.Bytes
	OpName      string `json:"opName"` // adds call to OpName() in MarshalJSON
	ErrorString string `json:"error"`  // adds call to ErrorString() in MarshalJSON
}

// OpName formats the operand name in a human-readable format.
func (s *StructLog) OpName() string {
	return s.Op.String()
}

// ErrorString formats the log's error as a string.
func (s *StructLog) ErrorString() string {
	if s.Err != nil {
		return s.Err.Error()
	}
	return ""
}

// Tracer is used to collect execution traces from an EVM transaction
// execution. CaptureState is called for each step of the VM with the
// current VM state. CapturePreEVM is called before EVM init, is useful
// for reading initial balance, state, etc.
// Note that reference types are actual VM data structures; make copies
// if you need to retain them beyond the current call.
type Tracer interface {
	CapturePreEVM(env *EVM, inputs map[string]interface{}) error
	CaptureStart(from common.Address, to common.Address, create bool, input []byte, gas uint64, value *big.Int) error
<<<<<<< HEAD
	CaptureState(env *EVM, pc uint64, op OpCode, gas, cost uint64, memory *Memory, stack *Stack, rData []byte, contract *Contract, depth int, err error) error
	CaptureFault(env *EVM, pc uint64, op OpCode, gas, cost uint64, memory *Memory, stack *Stack, contract *Contract, depth int, err error) error
	CaptureEnd(output []byte, gasUsed uint64, t time.Duration, err error) error
=======
	CaptureState(env *EVM, pc uint64, op OpCode, gas, cost uint64, memory *Memory, stack *Stack, rStack *ReturnStack, rData []byte, contract *Contract, depth int, err error) error
	CaptureFault(env *EVM, pc uint64, op OpCode, gas, cost uint64, memory *Memory, stack *Stack, rStack *ReturnStack, contract *Contract, depth int, err error) error
	CaptureEnd(env *EVM, output []byte, gasUsed uint64, t time.Duration, err error) error
>>>>>>> b5dcf867
}

// StructLogger is an EVM state logger and implements Tracer.
//
// StructLogger can capture state based on the given Log configuration and also keeps
// a track record of modified storage which is used in reporting snapshots of the
// contract their storage.
type StructLogger struct {
	cfg LogConfig

	storage map[common.Address]Storage
	logs    []StructLog
	output  []byte
	err     error
}

// NewStructLogger returns a new logger
func NewStructLogger(cfg *LogConfig) *StructLogger {
	logger := &StructLogger{
		storage: make(map[common.Address]Storage),
	}
	if cfg != nil {
		logger.cfg = *cfg
	}
	return logger
}

// CapturePreEVM implements the Tracer interface to bootstrap the tracing context,
// before EVM init. This is useful for reading initial balance, state, etc.
func (l *StructLogger) CapturePreEVM(env *EVM, inputs map[string]interface{}) error {
	return nil
}

// CaptureStart implements the Tracer interface to initialize the tracing operation.
func (l *StructLogger) CaptureStart(from common.Address, to common.Address, create bool, input []byte, gas uint64, value *big.Int) error {
	return nil
}

// CaptureState logs a new structured log message and pushes it out to the environment
//
// CaptureState also tracks SLOAD/SSTORE ops to track storage change.
func (l *StructLogger) CaptureState(env *EVM, pc uint64, op OpCode, gas, cost uint64, memory *Memory, stack *Stack, rData []byte, contract *Contract, depth int, err error) error {
	// check if already accumulated the specified number of logs
	if l.cfg.Limit != 0 && l.cfg.Limit <= len(l.logs) {
		return errTraceLimitReached
	}
	// Copy a snapshot of the current memory state to a new buffer
	var mem []byte
	if !l.cfg.DisableMemory {
		mem = make([]byte, len(memory.Data()))
		copy(mem, memory.Data())
	}
	// Copy a snapshot of the current stack state to a new buffer
	var stck []*big.Int
	if !l.cfg.DisableStack {
		stck = make([]*big.Int, len(stack.Data()))
		for i, item := range stack.Data() {
			stck[i] = new(big.Int).Set(item.ToBig())
		}
	}
	// Copy a snapshot of the current storage to a new container
	var storage Storage
	if !l.cfg.DisableStorage {
		// initialise new changed values storage container for this contract
		// if not present.
		if l.storage[contract.Address()] == nil {
			l.storage[contract.Address()] = make(Storage)
		}
		// capture SLOAD opcodes and record the read entry in the local storage
		if op == SLOAD && stack.len() >= 1 {
			var (
				address = common.Hash(stack.data[stack.len()-1].Bytes32())
				value   = env.StateDB.GetState(contract.Address(), address)
			)
			l.storage[contract.Address()][address] = value
		}
		// capture SSTORE opcodes and record the written entry in the local storage.
		if op == SSTORE && stack.len() >= 2 {
			var (
				value   = common.Hash(stack.data[stack.len()-2].Bytes32())
				address = common.Hash(stack.data[stack.len()-1].Bytes32())
			)
			l.storage[contract.Address()][address] = value
		}
		storage = l.storage[contract.Address()].Copy()
	}
	var rdata []byte
	if !l.cfg.DisableReturnData {
		rdata = make([]byte, len(rData))
		copy(rdata, rData)
	}
	// create a new snapshot of the EVM.
	log := StructLog{pc, op, gas, cost, mem, memory.Len(), stck, rdata, storage, depth, env.StateDB.GetRefund(), err}
	l.logs = append(l.logs, log)
	return nil
}

// CaptureFault implements the Tracer interface to trace an execution fault
// while running an opcode.
func (l *StructLogger) CaptureFault(env *EVM, pc uint64, op OpCode, gas, cost uint64, memory *Memory, stack *Stack, contract *Contract, depth int, err error) error {
	return nil
}

// CaptureEnd is called after the call finishes to finalize the tracing.
func (l *StructLogger) CaptureEnd(env *EVM, output []byte, gasUsed uint64, t time.Duration, err error) error {
	l.output = output
	l.err = err
	if l.cfg.Debug {
		fmt.Printf("0x%x\n", output)
		if err != nil {
			fmt.Printf(" error: %v\n", err)
		}
	}
	return nil
}

// StructLogs returns the captured log entries.
func (l *StructLogger) StructLogs() []StructLog { return l.logs }

// Error returns the VM error captured by the trace.
func (l *StructLogger) Error() error { return l.err }

// Output returns the VM return value captured by the trace.
func (l *StructLogger) Output() []byte { return l.output }

// WriteTrace writes a formatted trace to the given writer
func WriteTrace(writer io.Writer, logs []StructLog) {
	for _, log := range logs {
		fmt.Fprintf(writer, "%-16spc=%08d gas=%v cost=%v", log.Op, log.Pc, log.Gas, log.GasCost)
		if log.Err != nil {
			fmt.Fprintf(writer, " ERROR: %v", log.Err)
		}
		fmt.Fprintln(writer)

		if len(log.Stack) > 0 {
			fmt.Fprintln(writer, "Stack:")
			for i := len(log.Stack) - 1; i >= 0; i-- {
				fmt.Fprintf(writer, "%08d  %x\n", len(log.Stack)-i-1, math.PaddedBigBytes(log.Stack[i], 32))
			}
		}
		if len(log.Memory) > 0 {
			fmt.Fprintln(writer, "Memory:")
			fmt.Fprint(writer, hex.Dump(log.Memory))
		}
		if len(log.Storage) > 0 {
			fmt.Fprintln(writer, "Storage:")
			for h, item := range log.Storage {
				fmt.Fprintf(writer, "%x: %x\n", h, item)
			}
		}
		if len(log.ReturnData) > 0 {
			fmt.Fprintln(writer, "ReturnData:")
			fmt.Fprint(writer, hex.Dump(log.ReturnData))
		}
		fmt.Fprintln(writer)
	}
}

// WriteLogs writes vm logs in a readable format to the given writer
func WriteLogs(writer io.Writer, logs []*types.Log) {
	for _, log := range logs {
		fmt.Fprintf(writer, "LOG%d: %x bn=%d txi=%x\n", len(log.Topics), log.Address, log.BlockNumber, log.TxIndex)

		for i, topic := range log.Topics {
			fmt.Fprintf(writer, "%08d  %x\n", i, topic)
		}

		fmt.Fprint(writer, hex.Dump(log.Data))
		fmt.Fprintln(writer)
	}
}

type mdLogger struct {
	out io.Writer
	cfg *LogConfig
}

// NewMarkdownLogger creates a logger which outputs information in a format adapted
// for human readability, and is also a valid markdown table
func NewMarkdownLogger(cfg *LogConfig, writer io.Writer) *mdLogger {
	l := &mdLogger{writer, cfg}
	if l.cfg == nil {
		l.cfg = &LogConfig{}
	}
	return l
}

func (t *mdLogger) CapturePreEVM(env *EVM, inputs map[string]interface{}) error {
	return nil
}

func (t *mdLogger) CaptureStart(from common.Address, to common.Address, create bool, input []byte, gas uint64, value *big.Int) error {
	if !create {
		fmt.Fprintf(t.out, "From: `%v`\nTo: `%v`\nData: `0x%x`\nGas: `%d`\nValue `%v` wei\n",
			from.String(), to.String(),
			input, gas, value)
	} else {
		fmt.Fprintf(t.out, "From: `%v`\nCreate at: `%v`\nData: `0x%x`\nGas: `%d`\nValue `%v` wei\n",
			from.String(), to.String(),
			input, gas, value)
	}

	fmt.Fprintf(t.out, `
|  Pc   |      Op     | Cost |   Stack   |   RStack  |  Refund |
|-------|-------------|------|-----------|-----------|---------|
`)
	return nil
}

func (t *mdLogger) CaptureState(env *EVM, pc uint64, op OpCode, gas, cost uint64, memory *Memory, stack *Stack, rData []byte, contract *Contract, depth int, err error) error {
	fmt.Fprintf(t.out, "| %4d  | %10v  |  %3d |", pc, op, cost)

	if !t.cfg.DisableStack {
		// format stack
		var a []string
		for _, elem := range stack.data {
			a = append(a, fmt.Sprintf("%v", elem.String()))
		}
		b := fmt.Sprintf("[%v]", strings.Join(a, ","))
		fmt.Fprintf(t.out, "%10v |", b)
	}
	fmt.Fprintf(t.out, "%10v |", env.StateDB.GetRefund())
	fmt.Fprintln(t.out, "")
	if err != nil {
		fmt.Fprintf(t.out, "Error: %v\n", err)
	}
	return nil
}

func (t *mdLogger) CaptureFault(env *EVM, pc uint64, op OpCode, gas, cost uint64, memory *Memory, stack *Stack, contract *Contract, depth int, err error) error {

	fmt.Fprintf(t.out, "\nError: at pc=%d, op=%v: %v\n", pc, op, err)

	return nil
}

func (t *mdLogger) CaptureEnd(env *EVM, output []byte, gasUsed uint64, tm time.Duration, err error) error {
	fmt.Fprintf(t.out, "\nOutput: `0x%x`\nConsumed gas: `%d`\nError: `%v`\n",
		output, gasUsed, err)
	return nil
}<|MERGE_RESOLUTION|>--- conflicted
+++ resolved
@@ -110,15 +110,9 @@
 type Tracer interface {
 	CapturePreEVM(env *EVM, inputs map[string]interface{}) error
 	CaptureStart(from common.Address, to common.Address, create bool, input []byte, gas uint64, value *big.Int) error
-<<<<<<< HEAD
 	CaptureState(env *EVM, pc uint64, op OpCode, gas, cost uint64, memory *Memory, stack *Stack, rData []byte, contract *Contract, depth int, err error) error
 	CaptureFault(env *EVM, pc uint64, op OpCode, gas, cost uint64, memory *Memory, stack *Stack, contract *Contract, depth int, err error) error
-	CaptureEnd(output []byte, gasUsed uint64, t time.Duration, err error) error
-=======
-	CaptureState(env *EVM, pc uint64, op OpCode, gas, cost uint64, memory *Memory, stack *Stack, rStack *ReturnStack, rData []byte, contract *Contract, depth int, err error) error
-	CaptureFault(env *EVM, pc uint64, op OpCode, gas, cost uint64, memory *Memory, stack *Stack, rStack *ReturnStack, contract *Contract, depth int, err error) error
 	CaptureEnd(env *EVM, output []byte, gasUsed uint64, t time.Duration, err error) error
->>>>>>> b5dcf867
 }
 
 // StructLogger is an EVM state logger and implements Tracer.
