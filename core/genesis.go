--- conflicted
+++ resolved
@@ -39,241 +39,23 @@
 //go:generate go run github.com/fjl/gencodec -type Genesis -field-override genesisSpecMarshaling -out gen_genesis.go
 //go:generate go run github.com/fjl/gencodec -type GenesisAccount -field-override genesisAccountMarshaling -out gen_genesis_account.go
 
-<<<<<<< HEAD
 // SetupGenesisBlock wraps SetupGenesisBlockWithOverride, always using a nil value for the override.
 func SetupGenesisBlock(db ethdb.Database, genesis *genesisT.Genesis) (ctypes.ChainConfigurator, common.Hash, error) {
 	return SetupGenesisBlockWithOverride(db, genesis, nil, nil)
 }
 
-func SetupGenesisBlockWithOverride(db ethdb.Database, genesis *genesisT.Genesis, overrideGrayGlacier, overrideTerminalTotalDifficulty *big.Int) (ctypes.ChainConfigurator, common.Hash, error) {
+func SetupGenesisBlockWithOverride(db ethdb.Database, genesis *genesisT.Genesis, overrideTerminalTotalDifficulty *big.Int, overrideTerminalTotalDifficultyPassed *bool) (ctypes.ChainConfigurator, common.Hash, error) {
 	if genesis != nil && confp.IsEmpty(genesis.Config) {
 		return params.AllEthashProtocolChanges, common.Hash{}, genesisT.ErrGenesisNoConfig
-=======
-var errGenesisNoConfig = errors.New("genesis has no chain configuration")
-
-// Genesis specifies the header fields, state of a genesis block. It also defines hard
-// fork switch-over blocks through the chain configuration.
-type Genesis struct {
-	Config     *params.ChainConfig `json:"config"`
-	Nonce      uint64              `json:"nonce"`
-	Timestamp  uint64              `json:"timestamp"`
-	ExtraData  []byte              `json:"extraData"`
-	GasLimit   uint64              `json:"gasLimit"   gencodec:"required"`
-	Difficulty *big.Int            `json:"difficulty" gencodec:"required"`
-	Mixhash    common.Hash         `json:"mixHash"`
-	Coinbase   common.Address      `json:"coinbase"`
-	Alloc      GenesisAlloc        `json:"alloc"      gencodec:"required"`
-
-	// These fields are used for consensus tests. Please don't use them
-	// in actual genesis blocks.
-	Number     uint64      `json:"number"`
-	GasUsed    uint64      `json:"gasUsed"`
-	ParentHash common.Hash `json:"parentHash"`
-	BaseFee    *big.Int    `json:"baseFeePerGas"`
-}
-
-// GenesisAlloc specifies the initial state that is part of the genesis block.
-type GenesisAlloc map[common.Address]GenesisAccount
-
-func (ga *GenesisAlloc) UnmarshalJSON(data []byte) error {
-	m := make(map[common.UnprefixedAddress]GenesisAccount)
-	if err := json.Unmarshal(data, &m); err != nil {
-		return err
-	}
-	*ga = make(GenesisAlloc)
-	for addr, a := range m {
-		(*ga)[common.Address(addr)] = a
-	}
-	return nil
-}
-
-// deriveHash computes the state root according to the genesis specification.
-func (ga *GenesisAlloc) deriveHash() (common.Hash, error) {
-	// Create an ephemeral in-memory database for computing hash,
-	// all the derived states will be discarded to not pollute disk.
-	db := state.NewDatabase(rawdb.NewMemoryDatabase())
-	statedb, err := state.New(common.Hash{}, db, nil)
-	if err != nil {
-		return common.Hash{}, err
-	}
-	for addr, account := range *ga {
-		statedb.AddBalance(addr, account.Balance)
-		statedb.SetCode(addr, account.Code)
-		statedb.SetNonce(addr, account.Nonce)
-		for key, value := range account.Storage {
-			statedb.SetState(addr, key, value)
-		}
-	}
-	return statedb.Commit(false)
-}
-
-// flush is very similar with deriveHash, but the main difference is
-// all the generated states will be persisted into the given database.
-// Also, the genesis state specification will be flushed as well.
-func (ga *GenesisAlloc) flush(db ethdb.Database) error {
-	statedb, err := state.New(common.Hash{}, state.NewDatabaseWithConfig(db, &trie.Config{Preimages: true}), nil)
-	if err != nil {
-		return err
-	}
-	for addr, account := range *ga {
-		statedb.AddBalance(addr, account.Balance)
-		statedb.SetCode(addr, account.Code)
-		statedb.SetNonce(addr, account.Nonce)
-		for key, value := range account.Storage {
-			statedb.SetState(addr, key, value)
-		}
-	}
-	root, err := statedb.Commit(false)
-	if err != nil {
-		return err
-	}
-	err = statedb.Database().TrieDB().Commit(root, true, nil)
-	if err != nil {
-		return err
-	}
-	// Marshal the genesis state specification and persist.
-	blob, err := json.Marshal(ga)
-	if err != nil {
-		return err
-	}
-	rawdb.WriteGenesisStateSpec(db, root, blob)
-	return nil
-}
-
-// CommitGenesisState loads the stored genesis state with the given block
-// hash and commits them into the given database handler.
-func CommitGenesisState(db ethdb.Database, hash common.Hash) error {
-	var alloc GenesisAlloc
-	blob := rawdb.ReadGenesisStateSpec(db, hash)
-	if len(blob) != 0 {
-		if err := alloc.UnmarshalJSON(blob); err != nil {
-			return err
-		}
-	} else {
-		// Genesis allocation is missing and there are several possibilities:
-		// the node is legacy which doesn't persist the genesis allocation or
-		// the persisted allocation is just lost.
-		// - supported networks(mainnet, testnets), recover with defined allocations
-		// - private network, can't recover
-		var genesis *Genesis
-		switch hash {
-		case params.MainnetGenesisHash:
-			genesis = DefaultGenesisBlock()
-		case params.RopstenGenesisHash:
-			genesis = DefaultRopstenGenesisBlock()
-		case params.RinkebyGenesisHash:
-			genesis = DefaultRinkebyGenesisBlock()
-		case params.GoerliGenesisHash:
-			genesis = DefaultGoerliGenesisBlock()
-		case params.SepoliaGenesisHash:
-			genesis = DefaultSepoliaGenesisBlock()
-		}
-		if genesis != nil {
-			alloc = genesis.Alloc
-		} else {
-			return errors.New("not found")
-		}
-	}
-	return alloc.flush(db)
-}
-
-// GenesisAccount is an account in the state of the genesis block.
-type GenesisAccount struct {
-	Code       []byte                      `json:"code,omitempty"`
-	Storage    map[common.Hash]common.Hash `json:"storage,omitempty"`
-	Balance    *big.Int                    `json:"balance" gencodec:"required"`
-	Nonce      uint64                      `json:"nonce,omitempty"`
-	PrivateKey []byte                      `json:"secretKey,omitempty"` // for tests
-}
-
-// field type overrides for gencodec
-type genesisSpecMarshaling struct {
-	Nonce      math.HexOrDecimal64
-	Timestamp  math.HexOrDecimal64
-	ExtraData  hexutil.Bytes
-	GasLimit   math.HexOrDecimal64
-	GasUsed    math.HexOrDecimal64
-	Number     math.HexOrDecimal64
-	Difficulty *math.HexOrDecimal256
-	BaseFee    *math.HexOrDecimal256
-	Alloc      map[common.UnprefixedAddress]GenesisAccount
-}
-
-type genesisAccountMarshaling struct {
-	Code       hexutil.Bytes
-	Balance    *math.HexOrDecimal256
-	Nonce      math.HexOrDecimal64
-	Storage    map[storageJSON]storageJSON
-	PrivateKey hexutil.Bytes
-}
-
-// storageJSON represents a 256 bit byte array, but allows less than 256 bits when
-// unmarshaling from hex.
-type storageJSON common.Hash
-
-func (h *storageJSON) UnmarshalText(text []byte) error {
-	text = bytes.TrimPrefix(text, []byte("0x"))
-	if len(text) > 64 {
-		return fmt.Errorf("too many hex characters in storage key/value %q", text)
-	}
-	offset := len(h) - len(text)/2 // pad on the left
-	if _, err := hex.Decode(h[offset:], text); err != nil {
-		fmt.Println(err)
-		return fmt.Errorf("invalid hex storage key/value %q", text)
-	}
-	return nil
-}
-
-func (h storageJSON) MarshalText() ([]byte, error) {
-	return hexutil.Bytes(h[:]).MarshalText()
-}
-
-// GenesisMismatchError is raised when trying to overwrite an existing
-// genesis block with an incompatible one.
-type GenesisMismatchError struct {
-	Stored, New common.Hash
-}
-
-func (e *GenesisMismatchError) Error() string {
-	return fmt.Sprintf("database contains incompatible genesis (have %x, new %x)", e.Stored, e.New)
-}
-
-// SetupGenesisBlock writes or updates the genesis block in db.
-// The block that will be used is:
-//
-//                          genesis == nil       genesis != nil
-//                       +------------------------------------------
-//     db has no genesis |  main-net default  |  genesis
-//     db has genesis    |  from DB           |  genesis (if compatible)
-//
-// The stored chain configuration will be updated if it is compatible (i.e. does not
-// specify a fork block below the local head block). In case of a conflict, the
-// error is a *params.ConfigCompatError and the new, unwritten config is returned.
-//
-// The returned chain configuration is never nil.
-func SetupGenesisBlock(db ethdb.Database, genesis *Genesis) (*params.ChainConfig, common.Hash, error) {
-	return SetupGenesisBlockWithOverride(db, genesis, nil, nil)
-}
-
-func SetupGenesisBlockWithOverride(db ethdb.Database, genesis *Genesis, overrideTerminalTotalDifficulty *big.Int, overrideTerminalTotalDifficultyPassed *bool) (*params.ChainConfig, common.Hash, error) {
-	if genesis != nil && genesis.Config == nil {
-		return params.AllEthashProtocolChanges, common.Hash{}, errGenesisNoConfig
->>>>>>> d901d853
 	}
 
 	applyOverrides := func(config ctypes.ChainConfigurator) {
 		if config != nil {
 			if overrideTerminalTotalDifficulty != nil {
-				config.SetEthashTerminalTotalDifficulty(overrideTerminalTotalDifficulty)
+				config.TerminalTotalDifficulty = overrideTerminalTotalDifficulty
 			}
-<<<<<<< HEAD
-			if overrideGrayGlacier != nil {
-				gg := overrideGrayGlacier.Uint64()
-				config.SetEthashEIP5133Transition(&gg)
-=======
 			if overrideTerminalTotalDifficultyPassed != nil {
 				config.TerminalTotalDifficultyPassed = *overrideTerminalTotalDifficultyPassed
->>>>>>> d901d853
 			}
 		}
 	}
@@ -305,11 +87,7 @@
 			genesis = params.DefaultGenesisBlock()
 		}
 		// Ensure the stored genesis matches with the given one.
-<<<<<<< HEAD
 		hash := GenesisToBlock(genesis, nil).Hash()
-=======
-		hash := genesis.ToBlock().Hash()
->>>>>>> d901d853
 		if hash != stored {
 			return genesis.Config, hash, &genesisT.GenesisMismatchError{Stored: stored, New: hash}
 		}
@@ -322,11 +100,7 @@
 	}
 	// Check whether the genesis block is already written.
 	if genesis != nil {
-<<<<<<< HEAD
 		hash := GenesisToBlock(genesis, nil).Hash()
-=======
-		hash := genesis.ToBlock().Hash()
->>>>>>> d901d853
 		if hash != stored {
 			return genesis.Config, hash, &genesisT.GenesisMismatchError{Stored: stored, New: hash}
 		}
@@ -416,7 +190,6 @@
 	}
 }
 
-<<<<<<< HEAD
 // Flush adds allocated genesis accounts into a fresh new statedb and
 // commit the state changes into the given database handler.
 func gaFlush(ga *genesisT.GenesisAlloc, db ethdb.Database) (common.Hash, error) {
@@ -506,11 +279,6 @@
 		db = rawdb.NewMemoryDatabase()
 	}
 	root, err := gaFlush(&g.Alloc, db)
-=======
-// ToBlock returns the genesis block according to genesis specification.
-func (g *Genesis) ToBlock() *types.Block {
-	root, err := g.Alloc.deriveHash()
->>>>>>> d901d853
 	if err != nil {
 		panic(err)
 	}
@@ -549,13 +317,8 @@
 
 // CommitGenesis writes the block and state of a genesis specification to the database.
 // The block is committed as the canonical head block.
-<<<<<<< HEAD
 func CommitGenesis(g *genesisT.Genesis, db ethdb.Database) (*types.Block, error) {
 	block := GenesisToBlock(g, db)
-=======
-func (g *Genesis) Commit(db ethdb.Database) (*types.Block, error) {
-	block := g.ToBlock()
->>>>>>> d901d853
 	if block.Number().Sign() != 0 {
 		return nil, errors.New("can't commit genesis block with number > 0")
 	}
@@ -571,14 +334,7 @@
 	if config.GetConsensusEngineType().IsClique() && len(block.Extra()) == 0 {
 		return nil, errors.New("can't start clique chain without signers")
 	}
-<<<<<<< HEAD
 	if err := gaWrite(&g.Alloc, db, block.Hash()); err != nil {
-=======
-	// All the checks has passed, flush the states derived from the genesis
-	// specification as well as the specification itself into the provided
-	// database.
-	if err := g.Alloc.flush(db); err != nil {
->>>>>>> d901d853
 		return nil, err
 	}
 	rawdb.WriteTd(db, block.Hash(), block.NumberU64(), block.Difficulty())
@@ -602,124 +358,11 @@
 	return block
 }
 
-<<<<<<< HEAD
 // GenesisBlockForTesting creates and writes a block in which addr has the given wei balance.
 func GenesisBlockForTesting(db ethdb.Database, addr common.Address, balance *big.Int) *types.Block {
 	g := genesisT.Genesis{
 		Alloc:   genesisT.GenesisAlloc{addr: {Balance: balance}},
 		BaseFee: big.NewInt(vars.InitialBaseFee),
-=======
-// DefaultGenesisBlock returns the Ethereum main net genesis block.
-func DefaultGenesisBlock() *Genesis {
-	return &Genesis{
-		Config:     params.MainnetChainConfig,
-		Nonce:      66,
-		ExtraData:  hexutil.MustDecode("0x11bbe8db4e347b4e8c937c1c8370e4b5ed33adb3db69cbdb7a38e1e50b1b82fa"),
-		GasLimit:   5000,
-		Difficulty: big.NewInt(17179869184),
-		Alloc:      decodePrealloc(mainnetAllocData),
-	}
-}
-
-// DefaultRopstenGenesisBlock returns the Ropsten network genesis block.
-func DefaultRopstenGenesisBlock() *Genesis {
-	return &Genesis{
-		Config:     params.RopstenChainConfig,
-		Nonce:      66,
-		ExtraData:  hexutil.MustDecode("0x3535353535353535353535353535353535353535353535353535353535353535"),
-		GasLimit:   16777216,
-		Difficulty: big.NewInt(1048576),
-		Alloc:      decodePrealloc(ropstenAllocData),
-	}
-}
-
-// DefaultRinkebyGenesisBlock returns the Rinkeby network genesis block.
-func DefaultRinkebyGenesisBlock() *Genesis {
-	return &Genesis{
-		Config:     params.RinkebyChainConfig,
-		Timestamp:  1492009146,
-		ExtraData:  hexutil.MustDecode("0x52657370656374206d7920617574686f7269746168207e452e436172746d616e42eb768f2244c8811c63729a21a3569731535f067ffc57839b00206d1ad20c69a1981b489f772031b279182d99e65703f0076e4812653aab85fca0f00000000000000000000000000000000000000000000000000000000000000000000000000000000000000000000000000000000000000000000000000000000000"),
-		GasLimit:   4700000,
-		Difficulty: big.NewInt(1),
-		Alloc:      decodePrealloc(rinkebyAllocData),
-	}
-}
-
-// DefaultGoerliGenesisBlock returns the Görli network genesis block.
-func DefaultGoerliGenesisBlock() *Genesis {
-	return &Genesis{
-		Config:     params.GoerliChainConfig,
-		Timestamp:  1548854791,
-		ExtraData:  hexutil.MustDecode("0x22466c6578692069732061207468696e6722202d204166726900000000000000e0a2bd4258d2768837baa26a28fe71dc079f84c70000000000000000000000000000000000000000000000000000000000000000000000000000000000000000000000000000000000000000000000000000000000"),
-		GasLimit:   10485760,
-		Difficulty: big.NewInt(1),
-		Alloc:      decodePrealloc(goerliAllocData),
-	}
-}
-
-// DefaultSepoliaGenesisBlock returns the Sepolia network genesis block.
-func DefaultSepoliaGenesisBlock() *Genesis {
-	return &Genesis{
-		Config:     params.SepoliaChainConfig,
-		Nonce:      0,
-		ExtraData:  []byte("Sepolia, Athens, Attica, Greece!"),
-		GasLimit:   0x1c9c380,
-		Difficulty: big.NewInt(0x20000),
-		Timestamp:  1633267481,
-		Alloc:      decodePrealloc(sepoliaAllocData),
-	}
-}
-
-// DefaultKilnGenesisBlock returns the kiln network genesis block.
-func DefaultKilnGenesisBlock() *Genesis {
-	g := new(Genesis)
-	reader := strings.NewReader(KilnAllocData)
-	if err := json.NewDecoder(reader).Decode(g); err != nil {
-		panic(err)
-	}
-	return g
-}
-
-// DeveloperGenesisBlock returns the 'geth --dev' genesis block.
-func DeveloperGenesisBlock(period uint64, gasLimit uint64, faucet common.Address) *Genesis {
-	// Override the default period to the user requested one
-	config := *params.AllCliqueProtocolChanges
-	config.Clique = &params.CliqueConfig{
-		Period: period,
-		Epoch:  config.Clique.Epoch,
-	}
-
-	// Assemble and return the genesis with the precompiles and faucet pre-funded
-	return &Genesis{
-		Config:     &config,
-		ExtraData:  append(append(make([]byte, 32), faucet[:]...), make([]byte, crypto.SignatureLength)...),
-		GasLimit:   gasLimit,
-		BaseFee:    big.NewInt(params.InitialBaseFee),
-		Difficulty: big.NewInt(1),
-		Alloc: map[common.Address]GenesisAccount{
-			common.BytesToAddress([]byte{1}): {Balance: big.NewInt(1)}, // ECRecover
-			common.BytesToAddress([]byte{2}): {Balance: big.NewInt(1)}, // SHA256
-			common.BytesToAddress([]byte{3}): {Balance: big.NewInt(1)}, // RIPEMD
-			common.BytesToAddress([]byte{4}): {Balance: big.NewInt(1)}, // Identity
-			common.BytesToAddress([]byte{5}): {Balance: big.NewInt(1)}, // ModExp
-			common.BytesToAddress([]byte{6}): {Balance: big.NewInt(1)}, // ECAdd
-			common.BytesToAddress([]byte{7}): {Balance: big.NewInt(1)}, // ECScalarMul
-			common.BytesToAddress([]byte{8}): {Balance: big.NewInt(1)}, // ECPairing
-			common.BytesToAddress([]byte{9}): {Balance: big.NewInt(1)}, // BLAKE2b
-			faucet:                           {Balance: new(big.Int).Sub(new(big.Int).Lsh(big.NewInt(1), 256), big.NewInt(9))},
-		},
-	}
-}
-
-func decodePrealloc(data string) GenesisAlloc {
-	var p []struct{ Addr, Balance *big.Int }
-	if err := rlp.NewStream(strings.NewReader(data), 0).Decode(&p); err != nil {
-		panic(err)
-	}
-	ga := make(GenesisAlloc, len(p))
-	for _, account := range p {
-		ga[common.BigToAddress(account.Addr)] = GenesisAccount{Balance: account.Balance}
->>>>>>> d901d853
 	}
 	return MustCommitGenesis(db, &g)
 }