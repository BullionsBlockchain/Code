// Copyright 2018 The go-ethereum Authors
// This file is part of the go-ethereum library.
//
// The go-ethereum library is free software: you can redistribute it and/or modify
// it under the terms of the GNU Lesser General Public License as published by
// the Free Software Foundation, either version 3 of the License, or
// (at your option) any later version.
//
// The go-ethereum library is distributed in the hope that it will be useful,
// but WITHOUT ANY WARRANTY; without even the implied warranty of
// MERCHANTABILITY or FITNESS FOR A PARTICULAR PURPOSE. See the
// GNU Lesser General Public License for more details.
//
// You should have received a copy of the GNU Lesser General Public License
// along with the go-ethereum library. If not, see <http://www.gnu.org/licenses/>.

package rawdb

import (
	"bytes"
	"errors"
	"fmt"
	"os"
	"strings"
	"sync/atomic"
	"time"

	"github.com/ethereum/go-ethereum/common"
	"github.com/ethereum/go-ethereum/ethdb"
	"github.com/ethereum/go-ethereum/ethdb/leveldb"
	"github.com/ethereum/go-ethereum/ethdb/memorydb"
	"github.com/ethereum/go-ethereum/log"
	"github.com/olekukonko/tablewriter"
)

// freezerdb is a database wrapper that enabled freezer data retrievals.
type freezerdb struct {
	ethdb.KeyValueStore
	ethdb.AncientStore
}

// Close implements io.Closer, closing both the fast key-value store as well as
// the slow ancient tables.
func (frdb *freezerdb) Close() error {
	var errs []error
	if err := frdb.AncientStore.Close(); err != nil {
		errs = append(errs, err)
	}
	if err := frdb.KeyValueStore.Close(); err != nil {
		errs = append(errs, err)
	}
	if len(errs) != 0 {
		return fmt.Errorf("%v", errs)
	}
	return nil
}

// Freeze is a helper method used for external testing to trigger and block until
// a freeze cycle completes, without having to sleep for a minute to trigger the
// automatic background run.
func (frdb *freezerdb) Freeze(threshold uint64) error {
	if frdb.AncientStore.(*freezer).readonly {
		return errReadOnly
	}
	// Set the freezer threshold to a temporary value
	defer func(old uint64) {
		atomic.StoreUint64(&frdb.AncientStore.(*freezer).threshold, old)
	}(atomic.LoadUint64(&frdb.AncientStore.(*freezer).threshold))
	atomic.StoreUint64(&frdb.AncientStore.(*freezer).threshold, threshold)

	// Trigger a freeze cycle and block until it's done
	trigger := make(chan struct{}, 1)
	frdb.AncientStore.(*freezer).trigger <- trigger
	<-trigger
	return nil
}

// nofreezedb is a database wrapper that disables freezer data retrievals.
type nofreezedb struct {
	ethdb.KeyValueStore
}

// HasAncient returns an error as we don't have a backing chain freezer.
func (db *nofreezedb) HasAncient(kind string, number uint64) (bool, error) {
	return false, errNotSupported
}

// Ancient returns an error as we don't have a backing chain freezer.
func (db *nofreezedb) Ancient(kind string, number uint64) ([]byte, error) {
	return nil, errNotSupported
}

// ReadAncients returns an error as we don't have a backing chain freezer.
func (db *nofreezedb) ReadAncients(kind string, start, max, maxByteSize uint64) ([][]byte, error) {
	return nil, errNotSupported
}

// Ancients returns an error as we don't have a backing chain freezer.
func (db *nofreezedb) Ancients() (uint64, error) {
	return 0, errNotSupported
}

// AncientSize returns an error as we don't have a backing chain freezer.
func (db *nofreezedb) AncientSize(kind string) (uint64, error) {
	return 0, errNotSupported
}

// ModifyAncients is not supported.
func (db *nofreezedb) ModifyAncients(func(ethdb.AncientWriteOp) error) (int64, error) {
	return 0, errNotSupported
}

// TruncateAncients returns an error as we don't have a backing chain freezer.
func (db *nofreezedb) TruncateAncients(items uint64) error {
	return errNotSupported
}

// Sync returns an error as we don't have a backing chain freezer.
func (db *nofreezedb) Sync() error {
	return errNotSupported
}

// NewDatabase creates a high level database on top of a given key-value data
// store without a freezer moving immutable chain segments into cold storage.
func NewDatabase(db ethdb.KeyValueStore) ethdb.Database {
	return &nofreezedb{KeyValueStore: db}
}

// NewDatabaseWithFreezerRemote creates a high level database on top of a given key-
// value data store with a freezer moving immutable chain segments into cold
// storage.
func NewDatabaseWithFreezerRemote(db ethdb.KeyValueStore, freezerURL string, readonly bool) (ethdb.Database, error) {
	// Create the idle freezer instance
<<<<<<< HEAD
	log.Info("New remote freezer", "freezer", freezerURL)

	frdb, err := newFreezerRemoteClient(freezerURL, readonly)
=======
	frdb, err := newFreezer(freezer, namespace, readonly, freezerTableSize, FreezerNoSnappy)
>>>>>>> eae3b194
	if err != nil {
		log.Error("NewDatabaseWithFreezerRemote error", "error", err)
		return nil, err
	}
	// Core-Geth: The validation below is the original and contemporary upstream
	// ethereum/go-ethereum implementation of validations in NewDatabaseWithFreezer. Core-Geth's
	// implementation of the "standard" (built-in FS) freezer initialization has been
	// upgraded to attempt recovery in case an ancient/kv gap is detected, as you can see below.
	// This recovery-if-invalid logic is not echoed below in the case of a remote freezer
	// to limit complexity and stresses on the external implementation, while providing at a loud
	// complaint if db states are determined invalid.
	//
	// Original comment:
	//
	// Since the freezer can be stored separately from the user's key-value database,
	// there's a fairly high probability that the user requests invalid combinations
	// of the freezer and database. Ensure that we don't shoot ourselves in the foot
	// by serving up conflicting data, leading to both datastores getting corrupted.
	//
	//   - If both the freezer and key-value store is empty (no genesis), we just
	//     initialized a new empty freezer, so everything's fine.
	//   - If the key-value store is empty, but the freezer is not, we need to make
	//     sure the user's genesis matches the freezer. That will be checked in the
	//     blockchain, since we don't have the genesis block here (nor should we at
	//     this point care, the key-value/freezer combo is valid).
	//   - If neither the key-value store nor the freezer is empty, cross validate
	//     the genesis hashes to make sure they are compatible. If they are, also
	//     ensure that there's no gap between the freezer and sunsequently leveldb.
	//   - If the key-value store is not empty, but the freezer is we might just be
	//     upgrading to the freezer release, or we might have had a small chain and
	//     not frozen anything yet. Ensure that no blocks are missing yet from the
	//     key-value store, since that would mean we already had an old freezer.
	if kvgenesis, _ := db.Get(headerHashKey(0)); len(kvgenesis) > 0 {
		if frozen, _ := frdb.Ancients(); frozen > 0 {
			// If the freezer already contains something, ensure that the genesis blocks
			// match, otherwise we might mix up freezers across chains and destroy both
			// the freezer and the key-value store.
			frgenesis, err := frdb.Ancient(freezerHashTable, 0)
			if err != nil {
				return nil, fmt.Errorf("failed to retrieve genesis from ancient %v", err)
			} else if !bytes.Equal(kvgenesis, frgenesis) {
				return nil, fmt.Errorf("genesis mismatch: %#x (leveldb) != %#x (ancients)", kvgenesis, frgenesis)
			}
			// Key-value store and freezer belong to the same network. Ensure that they
			// are contiguous, otherwise we might end up with a non-functional freezer.
			if kvhash, _ := db.Get(headerHashKey(frozen)); len(kvhash) == 0 {
				// Subsequent header after the freezer limit is missing from the database.
				// Reject startup is the database has a more recent head.
				if *ReadHeaderNumber(db, ReadHeadHeaderHash(db)) > frozen-1 {
					return nil, fmt.Errorf("gap (#%d) in the chain between ancients and leveldb", frozen)
				}
				// Database contains only older data than the freezer, this happens if the
				// state was wiped and reinited from an existing freezer.
			}
			// Otherwise, key-value store continues where the freezer left off, all is fine.
			// We might have duplicate blocks (crash after freezer write but before key-value
			// store deletion, but that's fine).
		} else {
			// If the freezer is empty, ensure nothing was moved yet from the key-value
			// store, otherwise we'll end up missing data. We check block #1 to decide
			// if we froze anything previously or not, but do take care of databases with
			// only the genesis block.
			if ReadHeadHeaderHash(db) != common.BytesToHash(kvgenesis) {
				// Key-value store contains more data than the genesis block, make sure we
				// didn't freeze anything yet.
				if kvblob, _ := db.Get(headerHashKey(1)); len(kvblob) == 0 {
					return nil, errors.New(`ancient chain segments already extracted from KV, but freezer is empty.
Please set --ancient.rpc to the correct path, and/or review the remote freezer's contents and state.`)
				}
				// Block #1 is still in the database, we're allowed to init a new feezer
			}
			// Otherwise, the head header is still the genesis, we're allowed to init a new
			// feezer.
		}
	}
	// Freezer is consistent with the key-value database, permit combining the two
	if !frdb.readonly {
		frdb.wg.Add(1)
		go func() {
			freezeRemote(db, frdb, frdb.threshold, frdb.quit, frdb.trigger)
			frdb.wg.Done()
		}()
	}
	return &freezerdb{
		KeyValueStore: db,
		AncientStore:  frdb,
	}, nil
}

// NewDatabaseWithFreezer creates a high level database on top of a given key-
// value data store with a freezer moving immutable chain segments into cold
// storage.
func NewDatabaseWithFreezer(db ethdb.KeyValueStore, freezerStr string, namespace string, readonly bool) (ethdb.Database, error) {
	// Create the idle freezer instance
	frdb, err := newFreezer(freezerStr, namespace, readonly)
	if err != nil {
		return nil, err
	}
	// Since the freezer can be stored separately from the user's key-value database,
	// there's a fairly high probability that the user requests invalid combinations
	// of the freezer and database. Ensure that we don't shoot ourselves in the foot
	// by serving up conflicting data, leading to both datastores getting corrupted.
	//
	//   - If both the freezer and key-value store is empty (no genesis), we just
	//     initialized a new empty freezer, so everything's fine.
	//   - If the key-value store is empty, but the freezer is not, we need to make
	//     sure the user's genesis matches the freezer. That will be checked in the
	//     blockchain, since we don't have the genesis block here (nor should we at
	//     this point care, the key-value/freezer combo is valid).
	//   - If neither the key-value store nor the freezer is empty, cross validate
	//     the genesis hashes to make sure they are compatible. If they are, also
	//     ensure that there's no gap between the freezer and sunsequently leveldb.
	//   - If the key-value store is not empty, but the freezer is we might just be
	//     upgrading to the freezer release, or we might have had a small chain and
	//     not frozen anything yet. Ensure that no blocks are missing yet from the
	//     key-value store, since that would mean we already had an old freezer.
	validateErr := validateFreezerVsKV(frdb, db)
	if validateErr != nil {

		log.Warn("Freezer/KV validation error, attempting freezer repair", "error", validateErr)
		if reperr := frdb.repair(); reperr != nil {
			log.Warn("Freezer repair errored", "error", reperr)

			// Repair did error, AND the validation errored, so return both together because that's double bad.
			return nil, fmt.Errorf("freezer/kv error=%v freezer repair error=%v", validateErr, reperr)
		}

		log.Warn("Freezer repair OK")

		truncateKVtoFreezer(frdb, db)

		// Re-validate the ancient/kv dbs.
		// If still a gap, try removing the kv data back to the ancient level.
		validateErr = validateFreezerVsKV(frdb, db)
	}

	if validateErr != nil && strings.Contains(validateErr.Error(), "gap") {
		// Re-validate again.
		validateErr = validateFreezerVsKV(frdb, db)
	} else if validateErr != nil {
		return nil, validateErr
	}

	if validateErr != nil {
		// If this fails, there's nothing left for us to do.
		log.Warn("KV truncation failed to resuscitate Freezer/KV db gap.")
		return nil, validateErr
	}

	// Freezer is consistent with the key-value database, permit combining the two
	if !frdb.readonly {
		frdb.wg.Add(1)
		go func() {
			frdb.freeze(db)
			frdb.wg.Done()
		}()
	}
	return &freezerdb{
		KeyValueStore: db,
		AncientStore:  frdb,
	}, nil
}

// NewMemoryDatabase creates an ephemeral in-memory key-value database without a
// freezer moving immutable chain segments into cold storage.
func NewMemoryDatabase() ethdb.Database {
	return NewDatabase(memorydb.New())
}

// NewMemoryDatabaseWithCap creates an ephemeral in-memory key-value database
// with an initial starting capacity, but without a freezer moving immutable
// chain segments into cold storage.
func NewMemoryDatabaseWithCap(size int) ethdb.Database {
	return NewDatabase(memorydb.NewWithCap(size))
}

// NewLevelDBDatabase creates a persistent key-value database without a freezer
// moving immutable chain segments into cold storage.
func NewLevelDBDatabase(file string, cache int, handles int, namespace string, readonly bool) (ethdb.Database, error) {
	db, err := leveldb.New(file, cache, handles, namespace, readonly)
	if err != nil {
		return nil, err
	}
	return NewDatabase(db), nil
}

// NewLevelDBDatabaseWithFreezer creates a persistent key-value database with a
// freezer moving immutable chain segments into cold storage.
func NewLevelDBDatabaseWithFreezerRemote(file string, cache int, handles int, freezerURL string, readonly bool) (ethdb.Database, error) {
	kvdb, err := leveldb.New(file, cache, handles, "eth/db/chaindata", readonly)
	if err != nil {
		return nil, err
	}
	frdb, err := NewDatabaseWithFreezerRemote(kvdb, freezerURL, readonly)
	if err != nil {
		kvdb.Close()
		return nil, err
	}
	return frdb, nil
}

// NewLevelDBDatabaseWithFreezer creates a persistent key-value database with a
// freezer moving immutable chain segments into cold storage.
func NewLevelDBDatabaseWithFreezer(file string, cache int, handles int, freezer string, namespace string, readonly bool) (ethdb.Database, error) {
	kvdb, err := leveldb.New(file, cache, handles, namespace, readonly)
	if err != nil {
		return nil, err
	}
	frdb, err := NewDatabaseWithFreezer(kvdb, freezer, namespace, readonly)
	if err != nil {
		kvdb.Close()
		return nil, err
	}
	return frdb, nil
}

type counter uint64

func (c counter) String() string {
	return fmt.Sprintf("%d", c)
}

func (c counter) Percentage(current uint64) string {
	return fmt.Sprintf("%d", current*100/uint64(c))
}

// stat stores sizes and count for a parameter
type stat struct {
	size  common.StorageSize
	count counter
}

// Add size to the stat and increase the counter by 1
func (s *stat) Add(size common.StorageSize) {
	s.size += size
	s.count++
}

func (s *stat) Size() string {
	return s.size.String()
}

func (s *stat) Count() string {
	return s.count.String()
}

// InspectDatabase traverses the entire database and checks the size
// of all different categories of data.
func InspectDatabase(db ethdb.Database, keyPrefix, keyStart []byte) error {
	it := db.NewIterator(keyPrefix, keyStart)
	defer it.Release()

	var (
		count  int64
		start  = time.Now()
		logged = time.Now()

		// Key-value store statistics
		headers         stat
		bodies          stat
		receipts        stat
		tds             stat
		numHashPairings stat
		hashNumPairings stat
		tries           stat
		codes           stat
		txLookups       stat
		accountSnaps    stat
		storageSnaps    stat
		preimages       stat
		bloomBits       stat
		cliqueSnaps     stat

		// Ancient store statistics
		ancientHeadersSize  common.StorageSize
		ancientBodiesSize   common.StorageSize
		ancientReceiptsSize common.StorageSize
		ancientTdsSize      common.StorageSize
		ancientHashesSize   common.StorageSize

		// Les statistic
		chtTrieNodes   stat
		bloomTrieNodes stat

		// Meta- and unaccounted data
		metadata    stat
		unaccounted stat

		// Totals
		total common.StorageSize
	)
	// Inspect key-value database first.
	for it.Next() {
		var (
			key  = it.Key()
			size = common.StorageSize(len(key) + len(it.Value()))
		)
		total += size
		switch {
		case bytes.HasPrefix(key, headerPrefix) && len(key) == (len(headerPrefix)+8+common.HashLength):
			headers.Add(size)
		case bytes.HasPrefix(key, blockBodyPrefix) && len(key) == (len(blockBodyPrefix)+8+common.HashLength):
			bodies.Add(size)
		case bytes.HasPrefix(key, blockReceiptsPrefix) && len(key) == (len(blockReceiptsPrefix)+8+common.HashLength):
			receipts.Add(size)
		case bytes.HasPrefix(key, headerPrefix) && bytes.HasSuffix(key, headerTDSuffix):
			tds.Add(size)
		case bytes.HasPrefix(key, headerPrefix) && bytes.HasSuffix(key, headerHashSuffix):
			numHashPairings.Add(size)
		case bytes.HasPrefix(key, headerNumberPrefix) && len(key) == (len(headerNumberPrefix)+common.HashLength):
			hashNumPairings.Add(size)
		case len(key) == common.HashLength:
			tries.Add(size)
		case bytes.HasPrefix(key, CodePrefix) && len(key) == len(CodePrefix)+common.HashLength:
			codes.Add(size)
		case bytes.HasPrefix(key, txLookupPrefix) && len(key) == (len(txLookupPrefix)+common.HashLength):
			txLookups.Add(size)
		case bytes.HasPrefix(key, SnapshotAccountPrefix) && len(key) == (len(SnapshotAccountPrefix)+common.HashLength):
			accountSnaps.Add(size)
		case bytes.HasPrefix(key, SnapshotStoragePrefix) && len(key) == (len(SnapshotStoragePrefix)+2*common.HashLength):
			storageSnaps.Add(size)
		case bytes.HasPrefix(key, preimagePrefix) && len(key) == (len(preimagePrefix)+common.HashLength):
			preimages.Add(size)
		case bytes.HasPrefix(key, configPrefix) && len(key) == (len(configPrefix)+common.HashLength):
			metadata.Add(size)
		case bytes.HasPrefix(key, bloomBitsPrefix) && len(key) == (len(bloomBitsPrefix)+10+common.HashLength):
			bloomBits.Add(size)
		case bytes.HasPrefix(key, BloomBitsIndexPrefix):
			bloomBits.Add(size)
		case bytes.HasPrefix(key, []byte("clique-")) && len(key) == 7+common.HashLength:
			cliqueSnaps.Add(size)
		case bytes.HasPrefix(key, []byte("cht-")) ||
			bytes.HasPrefix(key, []byte("chtIndexV2-")) ||
			bytes.HasPrefix(key, []byte("chtRootV2-")): // Canonical hash trie
			chtTrieNodes.Add(size)
		case bytes.HasPrefix(key, []byte("blt-")) ||
			bytes.HasPrefix(key, []byte("bltIndex-")) ||
			bytes.HasPrefix(key, []byte("bltRoot-")): // Bloomtrie sub
			bloomTrieNodes.Add(size)
		default:
			var accounted bool
			for _, meta := range [][]byte{
				databaseVersionKey, headHeaderKey, headBlockKey, headFastBlockKey, lastPivotKey,
				fastTrieProgressKey, snapshotDisabledKey, snapshotRootKey, snapshotJournalKey,
				snapshotGeneratorKey, snapshotRecoveryKey, txIndexTailKey, fastTxLookupLimitKey,
				uncleanShutdownKey, badBlockKey,
			} {
				if bytes.Equal(key, meta) {
					metadata.Add(size)
					accounted = true
					break
				}
			}
			if !accounted {
				unaccounted.Add(size)
			}
		}
		count++
		if count%1000 == 0 && time.Since(logged) > 8*time.Second {
			log.Info("Inspecting database", "count", count, "elapsed", common.PrettyDuration(time.Since(start)))
			logged = time.Now()
		}
	}
	// Inspect append-only file store then.
	ancientSizes := []*common.StorageSize{&ancientHeadersSize, &ancientBodiesSize, &ancientReceiptsSize, &ancientHashesSize, &ancientTdsSize}
	for i, category := range []string{freezerHeaderTable, freezerBodiesTable, freezerReceiptTable, freezerHashTable, freezerDifficultyTable} {
		if size, err := db.AncientSize(category); err == nil {
			*ancientSizes[i] += common.StorageSize(size)
			total += common.StorageSize(size)
		}
	}
	// Get number of ancient rows inside the freezer
	ancients := counter(0)
	if count, err := db.Ancients(); err == nil {
		ancients = counter(count)
	}
	// Display the database statistic.
	stats := [][]string{
		{"Key-Value store", "Headers", headers.Size(), headers.Count()},
		{"Key-Value store", "Bodies", bodies.Size(), bodies.Count()},
		{"Key-Value store", "Receipt lists", receipts.Size(), receipts.Count()},
		{"Key-Value store", "Difficulties", tds.Size(), tds.Count()},
		{"Key-Value store", "Block number->hash", numHashPairings.Size(), numHashPairings.Count()},
		{"Key-Value store", "Block hash->number", hashNumPairings.Size(), hashNumPairings.Count()},
		{"Key-Value store", "Transaction index", txLookups.Size(), txLookups.Count()},
		{"Key-Value store", "Bloombit index", bloomBits.Size(), bloomBits.Count()},
		{"Key-Value store", "Contract codes", codes.Size(), codes.Count()},
		{"Key-Value store", "Trie nodes", tries.Size(), tries.Count()},
		{"Key-Value store", "Trie preimages", preimages.Size(), preimages.Count()},
		{"Key-Value store", "Account snapshot", accountSnaps.Size(), accountSnaps.Count()},
		{"Key-Value store", "Storage snapshot", storageSnaps.Size(), storageSnaps.Count()},
		{"Key-Value store", "Clique snapshots", cliqueSnaps.Size(), cliqueSnaps.Count()},
		{"Key-Value store", "Singleton metadata", metadata.Size(), metadata.Count()},
		{"Ancient store", "Headers", ancientHeadersSize.String(), ancients.String()},
		{"Ancient store", "Bodies", ancientBodiesSize.String(), ancients.String()},
		{"Ancient store", "Receipt lists", ancientReceiptsSize.String(), ancients.String()},
		{"Ancient store", "Difficulties", ancientTdsSize.String(), ancients.String()},
		{"Ancient store", "Block number->hash", ancientHashesSize.String(), ancients.String()},
		{"Light client", "CHT trie nodes", chtTrieNodes.Size(), chtTrieNodes.Count()},
		{"Light client", "Bloom trie nodes", bloomTrieNodes.Size(), bloomTrieNodes.Count()},
	}
	table := tablewriter.NewWriter(os.Stdout)
	table.SetHeader([]string{"Database", "Category", "Size", "Items"})
	table.SetFooter([]string{"", "Total", total.String(), " "})
	table.AppendBulk(stats)
	table.Render()

	if unaccounted.size > 0 {
		log.Error("Database contains unaccounted data", "size", unaccounted.size, "count", unaccounted.count)
	}

	return nil
}

func validateFreezerVsKV(freezerdb *freezer, db ethdb.KeyValueStore) error {
	// If the genesis hash is empty, we have a new key-value store, so nothing to
	// validate in this method. If, however, the genesis hash is not nil, compare
	// it to the freezer content.
	if kvgenesis, _ := db.Get(headerHashKey(0)); len(kvgenesis) > 0 {
		if frozen, _ := freezerdb.Ancients(); frozen > 0 {
			// If the freezer already contains something, ensure that the genesis blocks
			// match, otherwise we might mix up freezers across chains and destroy both
			// the freezer and the key-value store.
			frgenesis, err := freezerdb.Ancient(freezerHashTable, 0)
			if err != nil {
				return fmt.Errorf("failed to retrieve genesis from ancient %v", err)
			} else if !bytes.Equal(kvgenesis, frgenesis) {
				return fmt.Errorf("genesis mismatch: %#x (leveldb) != %#x (ancients)", kvgenesis, frgenesis)
			}
			// Key-value store and freezer belong to the same network. Ensure that they
			// are contiguous, otherwise we might end up with a non-functional freezer.
			if kvhash, _ := db.Get(headerHashKey(frozen)); len(kvhash) == 0 {
				// Subsequent header after the freezer limit is missing from the database.
				// Reject startup is the database has a more recent head.
				if headHeaderN := *ReadHeaderNumber(db, ReadHeadHeaderHash(db)); headHeaderN > frozen-1 {
					return fmt.Errorf("gap (chaindb=#%d frozen=#%d) in the chain between ancients and leveldb", headHeaderN, frozen)
				}
				// Database contains only older data than the freezer, this happens if the
				// state was wiped and reinited from an existing freezer.
			}
			// Otherwise, key-value store continues where the freezer left off, all is fine.
			// We might have duplicate blocks (crash after freezer write but before key-value
			// store deletion, but that's fine).
		} else {
			// If the freezer is empty, ensure nothing was moved yet from the key-value
			// store, otherwise we'll end up missing data. We check block #1 to decide
			// if we froze anything previously or not, but do take care of databases with
			// only the genesis block.
			if ReadHeadHeaderHash(db) != common.BytesToHash(kvgenesis) {
				// Key-value store contains more data than the genesis block, make sure we
				// didn't freeze anything yet.
				if kvblob, _ := db.Get(headerHashKey(1)); len(kvblob) == 0 {
					return errors.New("ancient chain segments already extracted, please set --datadir.ancient to the correct path")
				}
				// Block #1 is still in the database, we're allowed to init a new freezer.
			}
			// Otherwise, the head header is still the genesis, we're allowed to init a new
			// freezer.
		}
	}
	return nil
}

func truncateKVtoFreezer(freezerdb *freezer, db ethdb.KeyValueStore) {
	hhh := ReadHeadHeaderHash(db)
	n := *ReadHeaderNumber(db, hhh)
	frozen, _ := freezerdb.Ancients()

	normalize := func(n *uint64) uint64 {
		if n == nil {
			return 0
		}
		return *n
	}

	headHeaderHash := ReadHeadHeaderHash(db)
	headHeader := normalize(ReadHeaderNumber(db, headHeaderHash))

	headFastHash := ReadHeadFastBlockHash(db)
	headFast := normalize(ReadHeaderNumber(db, headFastHash))

	headFullHash := ReadHeadBlockHash(db)
	headFull := normalize(ReadHeaderNumber(db, headFullHash))

	log.Warn("Head header", "number", headHeader, "hash", headHeaderHash)
	log.Warn("Head fast", "number", headFast, "hash", headFastHash)
	log.Warn("Head full", "number", headFull, "hash", headFullHash)

	log.Warn("Persistent Freezer/KV gap: Truncating KV database to freezer height", "ancients", frozen, "kv.head_header_number", n, "kv.head_header_hash", hhh)

	for ; n > frozen-1 && n != 0; n-- {
		for _, hash := range ReadAllHashes(db, n) {
			if n%10000 == 0 {
				log.Warn("Removing KV block data", "n", n, "hash", hash.String())
			}
			DeleteBlock(db, hash, n)
			DeleteCanonicalHash(db, n)
		}
	}
	log.Warn("Finished KV truncation")

	data, _ := freezerdb.Ancient(freezerHashTable, n)
	h := common.BytesToHash(data)

	// If h is the empty common hash, then when the headHeaderHash gets read, whoever's reading it isn't going to like that.
	// This logic doesn't check for that because there's really nothing that can be sensibly done in this scope,
	// and it seems reasonable to think that when a higher level function like `loadLastState` finds an empty hash in the
	// headHeaderHash value, it's going to bark pretty loudly and probably just roll the whole thing (database(s)) back since the
	// ancient database would appear to be screwy beyond repair since it lied about what frozen headers it had.
	// So we're just gonna write this sucker.
	log.Warn("Writing KV head header", "hash", h.String())
	WriteHeadHeaderHash(db, h)

	// If we had nonzero values for full and/or fast blocks, infer that preceding states will still be valid.
	if headFast != 0 {
		WriteHeadFastBlockHash(db, h)
	}
	if headFull != 0 {
		WriteHeadBlockHash(db, h)
	}
}<|MERGE_RESOLUTION|>--- conflicted
+++ resolved
@@ -131,13 +131,9 @@
 // storage.
 func NewDatabaseWithFreezerRemote(db ethdb.KeyValueStore, freezerURL string, readonly bool) (ethdb.Database, error) {
 	// Create the idle freezer instance
-<<<<<<< HEAD
 	log.Info("New remote freezer", "freezer", freezerURL)
 
 	frdb, err := newFreezerRemoteClient(freezerURL, readonly)
-=======
-	frdb, err := newFreezer(freezer, namespace, readonly, freezerTableSize, FreezerNoSnappy)
->>>>>>> eae3b194
 	if err != nil {
 		log.Error("NewDatabaseWithFreezerRemote error", "error", err)
 		return nil, err
