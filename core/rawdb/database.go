--- conflicted
+++ resolved
@@ -208,85 +208,11 @@
 	}
 	// Freezer is consistent with the key-value database, permit combining the two
 	if !frdb.readonly {
-<<<<<<< HEAD
-		go freezeRemote(db, frdb, frdb.threshold, frdb.quit, frdb.trigger)
-	}
-	return &freezerdb{
-		KeyValueStore: db,
-		AncientStore:  frdb,
-	}, nil
-}
-
-// NewDatabaseWithFreezer creates a high level database on top of a given key-
-// value data store with a freezer moving immutable chain segments into cold
-// storage.
-func NewDatabaseWithFreezer(db ethdb.KeyValueStore, freezerStr string, namespace string, readonly bool) (ethdb.Database, error) {
-	// Create the idle freezer instance
-	frdb, err := newFreezer(freezerStr, namespace, readonly)
-	if err != nil {
-		return nil, err
-	}
-	// Since the freezer can be stored separately from the user's key-value database,
-	// there's a fairly high probability that the user requests invalid combinations
-	// of the freezer and database. Ensure that we don't shoot ourselves in the foot
-	// by serving up conflicting data, leading to both datastores getting corrupted.
-	//
-	//   - If both the freezer and key-value store is empty (no genesis), we just
-	//     initialized a new empty freezer, so everything's fine.
-	//   - If the key-value store is empty, but the freezer is not, we need to make
-	//     sure the user's genesis matches the freezer. That will be checked in the
-	//     blockchain, since we don't have the genesis block here (nor should we at
-	//     this point care, the key-value/freezer combo is valid).
-	//   - If neither the key-value store nor the freezer is empty, cross validate
-	//     the genesis hashes to make sure they are compatible. If they are, also
-	//     ensure that there's no gap between the freezer and sunsequently leveldb.
-	//   - If the key-value store is not empty, but the freezer is we might just be
-	//     upgrading to the freezer release, or we might have had a small chain and
-	//     not frozen anything yet. Ensure that no blocks are missing yet from the
-	//     key-value store, since that would mean we already had an old freezer.
-	validateErr := validateFreezerVsKV(frdb, db)
-	if validateErr != nil {
-
-		log.Warn("Freezer/KV validation error, attempting freezer repair", "error", validateErr)
-		if reperr := frdb.repair(); reperr != nil {
-			log.Warn("Freezer repair errored", "error", reperr)
-
-			// Repair did error, AND the validation errored, so return both together because that's double bad.
-			return nil, fmt.Errorf("freezer/kv error=%v freezer repair error=%v", validateErr, reperr)
-		}
-
-		log.Warn("Freezer repair OK")
-
-		truncateKVtoFreezer(frdb, db)
-
-		// Re-validate the ancient/kv dbs.
-		// If still a gap, try removing the kv data back to the ancient level.
-		validateErr = validateFreezerVsKV(frdb, db)
-	}
-
-	if validateErr != nil && strings.Contains(validateErr.Error(), "gap") {
-		// Re-validate again.
-		validateErr = validateFreezerVsKV(frdb, db)
-	} else if validateErr != nil {
-		return nil, validateErr
-	}
-
-	if validateErr != nil {
-		// If this fails, there's nothing left for us to do.
-		log.Warn("KV truncation failed to resuscitate Freezer/KV db gap.")
-		return nil, validateErr
-	}
-
-	// Freezer is consistent with the key-value database, permit combining the two
-	if !frdb.readonly {
-		go frdb.freeze(db)
-=======
 		frdb.wg.Add(1)
 		go func() {
 			frdb.freeze(db)
 			frdb.wg.Done()
 		}()
->>>>>>> 12f0ff40
 	}
 	return &freezerdb{
 		KeyValueStore: db,
