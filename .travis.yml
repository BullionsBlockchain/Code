--- conflicted
+++ resolved
@@ -14,21 +14,16 @@
     git:
       submodules: false
     script:
+      - git submodule update --init evmc
+      - go get ./...
+      - go run build/ci.go install
       - go run build/ci.go lint
 
   - stage: build
     os: linux
     dist: xenial
     go: 1.14.x
-    addons:
-      apt:
-        sources:
-          - ubuntu-toolchain-r-test
-        packages:
-          - g++-9
     env:
-      - CC=gcc-9
-      - CXX=g++-9
       - COREGETH
     script:
     - make test-coregeth
@@ -59,6 +54,15 @@
     os: linux
     dist: xenial
     go: 1.14.x
+    addons:
+      apt:
+        sources:
+          - ubuntu-toolchain-r-test
+        packages:
+          - g++-9
+    env:
+    - CC=gcc-9
+    - CXX=g++-9
     script:
     - go env
     - $CC --version
@@ -149,20 +153,4 @@
         repo: etclabscore/core-geth
         tags: true
       skip_cleanup: true
-<<<<<<< HEAD
-      tag_name: "$TRAVIS_TAG"
-  - os: linux
-    dist: xenial
-    go: 1.14.x
-    env:
-    - lint
-    git:
-      submodules: false
-    script:
-    - git submodule update --init evmc
-    - go get ./...
-    - go run build/ci.go install
-    - go run build/ci.go lint
-=======
-      tag_name: "$TRAVIS_TAG"
->>>>>>> 3373ffee
+      tag_name: "$TRAVIS_TAG"