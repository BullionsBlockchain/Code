--- conflicted
+++ resolved
@@ -204,7 +204,6 @@
 	// CheckpointOracle is the configuration for checkpoint oracle.
 	CheckpointOracle *ctypes.CheckpointOracleConfig `toml:",omitempty"`
 
-<<<<<<< HEAD
 	// Manual configuration field for ECBP1100 activation number. Used for modifying genesis config via CLI flag.
 	ECBP1100 *big.Int
 
@@ -212,12 +211,8 @@
 	// When this value is *true, ECBP100 will not (ever) be disabled; when *false, it will never be enabled.
 	ECBP1100NoDisable *bool `toml:",omitempty"`
 
-	// Magneto block override (TODO: remove after the fork)
-	OverrideMagneto *big.Int `toml:",omitempty"`
-=======
-	// Berlin block override (TODO: remove after the fork)
-	OverrideLondon *big.Int `toml:",omitempty"`
->>>>>>> 12f0ff40
+	// Mystique block override (TODO: remove after the fork)
+	OverrideMystique *big.Int `toml:",omitempty"`
 }
 
 // CreateConsensusEngine creates a consensus engine for the given chain configuration.
