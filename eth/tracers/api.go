--- conflicted
+++ resolved
@@ -1010,18 +1010,13 @@
 		{
 			Namespace: "debug",
 			Version:   "1.0",
-<<<<<<< HEAD
 			Service:   debugAPI,
-			Public:    false,
+			Public:    false, // TODO(meowsbits): verify public: false. ethereum/go-ethereum use `debug` namespace ONLY, and Public field is unset (bool=false by default?)
 		},
 		{
 			Namespace: "trace",
 			Version:   "1.0",
-			Service:   NewTraceAPI(debugAPI),
-			Public:    false,
-=======
 			Service:   NewAPI(backend),
->>>>>>> 8f2416a8
 		},
 	}
 }