// Copyright 2014 The go-ethereum Authors
// This file is part of the go-ethereum library.
//
// The go-ethereum library is free software: you can redistribute it and/or modify
// it under the terms of the GNU Lesser General Public License as published by
// the Free Software Foundation, either version 3 of the License, or
// (at your option) any later version.
//
// The go-ethereum library is distributed in the hope that it will be useful,
// but WITHOUT ANY WARRANTY; without even the implied warranty of
// MERCHANTABILITY or FITNESS FOR A PARTICULAR PURPOSE. See the
// GNU Lesser General Public License for more details.
//
// You should have received a copy of the GNU Lesser General Public License
// along with the go-ethereum library. If not, see <http://www.gnu.org/licenses/>.

// Package eth implements the Ethereum protocol.
package eth

import (
	"errors"
	"fmt"
	"math/big"
	"runtime"
	"sync"
	"sync/atomic"

	"github.com/ethereum/go-ethereum/accounts"
	"github.com/ethereum/go-ethereum/common"
	"github.com/ethereum/go-ethereum/common/hexutil"
	"github.com/ethereum/go-ethereum/consensus"
	"github.com/ethereum/go-ethereum/consensus/clique"
	"github.com/ethereum/go-ethereum/consensus/ethash"
	"github.com/ethereum/go-ethereum/core"
	"github.com/ethereum/go-ethereum/core/bloombits"
	"github.com/ethereum/go-ethereum/core/rawdb"
	"github.com/ethereum/go-ethereum/core/types"
	"github.com/ethereum/go-ethereum/core/vm"
	"github.com/ethereum/go-ethereum/eth/downloader"
	"github.com/ethereum/go-ethereum/eth/filters"
	"github.com/ethereum/go-ethereum/eth/gasprice"
	"github.com/ethereum/go-ethereum/ethdb"
	"github.com/ethereum/go-ethereum/event"
	"github.com/ethereum/go-ethereum/internal/ethapi"
	"github.com/ethereum/go-ethereum/log"
	"github.com/ethereum/go-ethereum/miner"
	"github.com/ethereum/go-ethereum/node"
	"github.com/ethereum/go-ethereum/p2p"
	"github.com/ethereum/go-ethereum/p2p/enode"
	"github.com/ethereum/go-ethereum/p2p/enr"
	"github.com/ethereum/go-ethereum/params"
	"github.com/ethereum/go-ethereum/params/confp"
	"github.com/ethereum/go-ethereum/params/types/coregeth"
	"github.com/ethereum/go-ethereum/params/types/ctypes"
	"github.com/ethereum/go-ethereum/params/types/goethereum"
	"github.com/ethereum/go-ethereum/params/vars"
	"github.com/ethereum/go-ethereum/rlp"
	"github.com/ethereum/go-ethereum/rpc"
)

// Ethereum implements the Ethereum full node service.
type Ethereum struct {
	config *Config

	// Handlers
	txPool          *core.TxPool
	blockchain      *core.BlockChain
	protocolManager *ProtocolManager
	dialCandidates  enode.Iterator

	// DB interfaces
	chainDb ethdb.Database // Block chain database

	eventMux       *event.TypeMux
	engine         consensus.Engine
	accountManager *accounts.Manager

	bloomRequests     chan chan *bloombits.Retrieval // Channel receiving bloom data retrieval requests
	bloomIndexer      *core.ChainIndexer             // Bloom indexer operating during block imports
	closeBloomHandler chan struct{}

	APIBackend *EthAPIBackend

	miner     *miner.Miner
	gasPrice  *big.Int
	etherbase common.Address

	networkID     uint64
	netRPCService *ethapi.PublicNetAPI

	p2pServer *p2p.Server

	lock sync.RWMutex // Protects the variadic fields (e.g. gas price and etherbase)
}

// New creates a new Ethereum object (including the
// initialisation of the common Ethereum object)
func New(stack *node.Node, config *Config) (*Ethereum, error) {
	// Ensure configuration values are compatible and sane
	if config.SyncMode == downloader.LightSync {
		return nil, errors.New("can't run eth.Ethereum in light sync mode, use les.LightEthereum")
	}
	if !config.SyncMode.IsValid() {
		return nil, fmt.Errorf("invalid sync mode %d", config.SyncMode)
	}
	if config.Miner.GasPrice == nil || config.Miner.GasPrice.Cmp(common.Big0) <= 0 {
		log.Warn("Sanitizing invalid miner gas price", "provided", config.Miner.GasPrice, "updated", DefaultConfig.Miner.GasPrice)
		config.Miner.GasPrice = new(big.Int).Set(DefaultConfig.Miner.GasPrice)
	}
	if config.NoPruning && config.TrieDirtyCache > 0 {
		if config.SnapshotCache > 0 {
			config.TrieCleanCache += config.TrieDirtyCache * 3 / 5
			config.SnapshotCache += config.TrieDirtyCache * 2 / 5
		} else {
			config.TrieCleanCache += config.TrieDirtyCache
		}
		config.TrieDirtyCache = 0
	}
	log.Info("Allocated trie memory caches", "clean", common.StorageSize(config.TrieCleanCache)*1024*1024, "dirty", common.StorageSize(config.TrieDirtyCache)*1024*1024)

	// Assemble the Ethereum object
	chainDb, err := stack.OpenDatabaseWithFreezer("chaindata", config.DatabaseCache, config.DatabaseHandles, config.DatabaseFreezer, "eth/db/chaindata/")
	if err != nil {
		return nil, err
	}
	chainConfig, genesisHash, genesisErr := core.SetupGenesisBlock(chainDb, config.Genesis)
	if _, ok := genesisErr.(*confp.ConfigCompatError); genesisErr != nil && !ok {
		return nil, genesisErr
	}
	log.Info("Initialised chain configuration", "config", chainConfig)

	eth := &Ethereum{
		config:            config,
		chainDb:           chainDb,
		eventMux:          stack.EventMux(),
		accountManager:    stack.AccountManager(),
		engine:            CreateConsensusEngine(stack, chainConfig, &config.Ethash, config.Miner.Notify, config.Miner.Noverify, chainDb),
		closeBloomHandler: make(chan struct{}),
		networkID:         config.NetworkId,
		gasPrice:          config.Miner.GasPrice,
		etherbase:         config.Miner.Etherbase,
		bloomRequests:     make(chan chan *bloombits.Retrieval),
<<<<<<< HEAD
		bloomIndexer:      NewBloomIndexer(chainDb, vars.BloomBitsBlocks, vars.BloomConfirms),
=======
		bloomIndexer:      NewBloomIndexer(chainDb, params.BloomBitsBlocks, params.BloomConfirms),
		p2pServer:         stack.Server(),
>>>>>>> 90dedea4
	}

	bcVersion := rawdb.ReadDatabaseVersion(chainDb)
	var dbVer = "<nil>"
	if bcVersion != nil {
		dbVer = fmt.Sprintf("%d", *bcVersion)
	}
	log.Info("Initialising Ethereum protocol", "versions", ProtocolVersions, "network", config.NetworkId, "dbversion", dbVer)

	if !config.SkipBcVersionCheck {
		if bcVersion != nil && *bcVersion > core.BlockChainVersion {
			return nil, fmt.Errorf("database version is v%d, Geth %s only supports v%d", *bcVersion, params.VersionWithMeta, core.BlockChainVersion)
		} else if bcVersion == nil || *bcVersion < core.BlockChainVersion {
			log.Warn("Upgrade blockchain database version", "from", dbVer, "to", core.BlockChainVersion)
			rawdb.WriteDatabaseVersion(chainDb, core.BlockChainVersion)
		}
	}
	var (
		vmConfig = vm.Config{
			EnablePreimageRecording: config.EnablePreimageRecording,
			EWASMInterpreter:        config.EWASMInterpreter,
			EVMInterpreter:          config.EVMInterpreter,
		}
		cacheConfig = &core.CacheConfig{
			TrieCleanLimit:      config.TrieCleanCache,
			TrieCleanJournal:    stack.ResolvePath(config.TrieCleanCacheJournal),
			TrieCleanRejournal:  config.TrieCleanCacheRejournal,
			TrieCleanNoPrefetch: config.NoPrefetch,
			TrieDirtyLimit:      config.TrieDirtyCache,
			TrieDirtyDisabled:   config.NoPruning,
			TrieTimeLimit:       config.TrieTimeout,
			SnapshotLimit:       config.SnapshotCache,
		}
	)
	eth.blockchain, err = core.NewBlockChain(chainDb, cacheConfig, chainConfig, eth.engine, vmConfig, eth.shouldPreserve, &config.TxLookupLimit)
	if err != nil {
		return nil, err
	}
	// Rewind the chain in case of an incompatible config upgrade.
	if compat, ok := genesisErr.(*confp.ConfigCompatError); ok {
		log.Warn("Rewinding chain to upgrade configuration", "err", compat)
		eth.blockchain.SetHead(compat.RewindTo)
		rawdb.WriteChainConfig(chainDb, genesisHash, chainConfig)
	}
	eth.bloomIndexer.Start(eth.blockchain)

	if config.TxPool.Journal != "" {
		config.TxPool.Journal = stack.ResolvePath(config.TxPool.Journal)
	}
	eth.txPool = core.NewTxPool(config.TxPool, chainConfig, eth.blockchain)

	// Permit the downloader to use the trie cache allowance during fast sync
	cacheLimit := cacheConfig.TrieCleanLimit + cacheConfig.TrieDirtyLimit + cacheConfig.SnapshotLimit
	checkpoint := config.Checkpoint
	if checkpoint == nil {
		if p, ok := chainConfig.(*coregeth.CoreGethChainConfig); ok {
			checkpoint = p.TrustedCheckpoint
		} else if p, ok := chainConfig.(*goethereum.ChainConfig); ok {
			checkpoint = p.TrustedCheckpoint
		}
	}
	if eth.protocolManager, err = NewProtocolManager(chainConfig, checkpoint, config.SyncMode, config.NetworkId, eth.eventMux, eth.txPool, eth.engine, eth.blockchain, chainDb, cacheLimit, config.Whitelist); err != nil {
		return nil, err
	}
	eth.miner = miner.New(eth, &config.Miner, chainConfig, eth.EventMux(), eth.engine, eth.isLocalBlock)
	eth.miner.SetExtra(makeExtraData(config.Miner.ExtraData))

	eth.APIBackend = &EthAPIBackend{stack.Config().ExtRPCEnabled(), eth, nil}
	gpoParams := config.GPO
	if gpoParams.Default == nil {
		gpoParams.Default = config.Miner.GasPrice
	}
	eth.APIBackend.gpo = gasprice.NewOracle(eth.APIBackend, gpoParams)

	eth.dialCandidates, err = eth.setupDiscovery(&stack.Config().P2P)
	if err != nil {
		return nil, err
	}

	// Start the RPC service
	eth.netRPCService = ethapi.NewPublicNetAPI(eth.p2pServer, eth.NetVersion())

	// Register the backend on the node
	stack.RegisterAPIs(eth.APIs())
	stack.RegisterProtocols(eth.Protocols())
	stack.RegisterLifecycle(eth)
	return eth, nil
}

func makeExtraData(extra []byte) []byte {
	if len(extra) == 0 {
		// create default extradata
		extra, _ = rlp.EncodeToBytes([]interface{}{
			uint(params.VersionMajor<<16 | params.VersionMinor<<8 | params.VersionPatch),
			"geth",
			runtime.Version(),
			runtime.GOOS,
		})
	}
	if uint64(len(extra)) > vars.MaximumExtraDataSize {
		log.Warn("Miner extra data exceed limit", "extra", hexutil.Bytes(extra), "limit", vars.MaximumExtraDataSize)
		extra = nil
	}
	return extra
}

// CreateConsensusEngine creates the required type of consensus engine instance for an Ethereum service
<<<<<<< HEAD
func CreateConsensusEngine(ctx *node.ServiceContext, chainConfig ctypes.ChainConfigurator, config *ethash.Config, notify []string, noverify bool, db ethdb.Database) consensus.Engine {
=======
func CreateConsensusEngine(stack *node.Node, chainConfig *params.ChainConfig, config *ethash.Config, notify []string, noverify bool, db ethdb.Database) consensus.Engine {
>>>>>>> 90dedea4
	// If proof-of-authority is requested, set it up
	if chainConfig.GetConsensusEngineType().IsClique() {
		return clique.New(&ctypes.CliqueConfig{
			Period: chainConfig.GetCliquePeriod(),
			Epoch:  chainConfig.GetCliqueEpoch(),
		}, db)
	}
	// Otherwise assume proof-of-work
	switch config.PowMode {
	case ethash.ModeFake:
		log.Warn("Ethash used in fake mode")
		return ethash.NewFaker()
	case ethash.ModeTest:
		log.Warn("Ethash used in test mode")
		return ethash.NewTester(nil, noverify)
	case ethash.ModeShared:
		log.Warn("Ethash used in shared mode")
		return ethash.NewShared()
	default:
		engine := ethash.New(ethash.Config{
			CacheDir:         stack.ResolvePath(config.CacheDir),
			CachesInMem:      config.CachesInMem,
			CachesOnDisk:     config.CachesOnDisk,
			CachesLockMmap:   config.CachesLockMmap,
			DatasetDir:       config.DatasetDir,
			DatasetsInMem:    config.DatasetsInMem,
			DatasetsOnDisk:   config.DatasetsOnDisk,
			DatasetsLockMmap: config.DatasetsLockMmap,
		}, notify, noverify)
		engine.SetThreads(-1) // Disable CPU mining
		return engine
	}
}

// APIs return the collection of RPC services the ethereum package offers.
// NOTE, some of these services probably need to be moved to somewhere else.
func (s *Ethereum) APIs() []rpc.API {
	apis := ethapi.GetAPIs(s.APIBackend)

	// Append any APIs exposed explicitly by the consensus engine
	apis = append(apis, s.engine.APIs(s.BlockChain())...)

	// Append all the local APIs and return
	return append(apis, []rpc.API{
		{
			Namespace: "eth",
			Version:   "1.0",
			Service:   NewPublicEthereumAPI(s),
			Public:    true,
		}, {
			Namespace: "eth",
			Version:   "1.0",
			Service:   NewPublicMinerAPI(s),
			Public:    true,
		}, {
			Namespace: "eth",
			Version:   "1.0",
			Service:   downloader.NewPublicDownloaderAPI(s.protocolManager.downloader, s.eventMux),
			Public:    true,
		}, {
			Namespace: "miner",
			Version:   "1.0",
			Service:   NewPrivateMinerAPI(s),
			Public:    false,
		}, {
			Namespace: "eth",
			Version:   "1.0",
			Service:   filters.NewPublicFilterAPI(s.APIBackend, false),
			Public:    true,
		}, {
			Namespace: "admin",
			Version:   "1.0",
			Service:   NewPrivateAdminAPI(s),
		}, {
			Namespace: "debug",
			Version:   "1.0",
			Service:   NewPublicDebugAPI(s),
			Public:    true,
		}, {
			Namespace: "debug",
			Version:   "1.0",
			Service:   NewPrivateDebugAPI(s),
		}, {
			Namespace: "net",
			Version:   "1.0",
			Service:   s.netRPCService,
			Public:    true,
		},
	}...)
}

func (s *Ethereum) ResetWithGenesisBlock(gb *types.Block) {
	s.blockchain.ResetWithGenesisBlock(gb)
}

func (s *Ethereum) Etherbase() (eb common.Address, err error) {
	s.lock.RLock()
	etherbase := s.etherbase
	s.lock.RUnlock()

	if etherbase != (common.Address{}) {
		return etherbase, nil
	}
	if wallets := s.AccountManager().Wallets(); len(wallets) > 0 {
		if accounts := wallets[0].Accounts(); len(accounts) > 0 {
			etherbase := accounts[0].Address

			s.lock.Lock()
			s.etherbase = etherbase
			s.lock.Unlock()

			log.Info("Etherbase automatically configured", "address", etherbase)
			return etherbase, nil
		}
	}
	return common.Address{}, fmt.Errorf("etherbase must be explicitly specified")
}

// isLocalBlock checks whether the specified block is mined
// by local miner accounts.
//
// We regard two types of accounts as local miner account: etherbase
// and accounts specified via `txpool.locals` flag.
func (s *Ethereum) isLocalBlock(block *types.Block) bool {
	author, err := s.engine.Author(block.Header())
	if err != nil {
		log.Warn("Failed to retrieve block author", "number", block.NumberU64(), "hash", block.Hash(), "err", err)
		return false
	}
	// Check whether the given address is etherbase.
	s.lock.RLock()
	etherbase := s.etherbase
	s.lock.RUnlock()
	if author == etherbase {
		return true
	}
	// Check whether the given address is specified by `txpool.local`
	// CLI flag.
	for _, account := range s.config.TxPool.Locals {
		if account == author {
			return true
		}
	}
	return false
}

// shouldPreserve checks whether we should preserve the given block
// during the chain reorg depending on whether the author of block
// is a local account.
func (s *Ethereum) shouldPreserve(block *types.Block) bool {
	// The reason we need to disable the self-reorg preserving for clique
	// is it can be probable to introduce a deadlock.
	//
	// e.g. If there are 7 available signers
	//
	// r1   A
	// r2     B
	// r3       C
	// r4         D
	// r5   A      [X] F G
	// r6    [X]
	//
	// In the round5, the inturn signer E is offline, so the worst case
	// is A, F and G sign the block of round5 and reject the block of opponents
	// and in the round6, the last available signer B is offline, the whole
	// network is stuck.
	if _, ok := s.engine.(*clique.Clique); ok {
		return false
	}
	return s.isLocalBlock(block)
}

// SetEtherbase sets the mining reward address.
func (s *Ethereum) SetEtherbase(etherbase common.Address) {
	s.lock.Lock()
	s.etherbase = etherbase
	s.lock.Unlock()

	s.miner.SetEtherbase(etherbase)
}

// StartMining starts the miner with the given number of CPU threads. If mining
// is already running, this method adjust the number of threads allowed to use
// and updates the minimum price required by the transaction pool.
func (s *Ethereum) StartMining(threads int) error {
	// Update the thread count within the consensus engine
	type threaded interface {
		SetThreads(threads int)
	}
	if th, ok := s.engine.(threaded); ok {
		log.Info("Updated mining threads", "threads", threads)
		if threads == 0 {
			threads = -1 // Disable the miner from within
		}
		th.SetThreads(threads)
	}
	// If the miner was not running, initialize it
	if !s.IsMining() {
		// Propagate the initial price point to the transaction pool
		s.lock.RLock()
		price := s.gasPrice
		s.lock.RUnlock()
		s.txPool.SetGasPrice(price)

		// Configure the local mining address
		eb, err := s.Etherbase()
		if err != nil {
			log.Error("Cannot start mining without etherbase", "err", err)
			return fmt.Errorf("etherbase missing: %v", err)
		}
		if clique, ok := s.engine.(*clique.Clique); ok {
			wallet, err := s.accountManager.Find(accounts.Account{Address: eb})
			if wallet == nil || err != nil {
				log.Error("Etherbase account unavailable locally", "err", err)
				return fmt.Errorf("signer missing: %v", err)
			}
			clique.Authorize(eb, wallet.SignData)
		}
		// If mining is started, we can disable the transaction rejection mechanism
		// introduced to speed sync times.
		atomic.StoreUint32(&s.protocolManager.acceptTxs, 1)

		go s.miner.Start(eb)
	}
	return nil
}

// StopMining terminates the miner, both at the consensus engine level as well as
// at the block creation level.
func (s *Ethereum) StopMining() {
	// Update the thread count within the consensus engine
	type threaded interface {
		SetThreads(threads int)
	}
	if th, ok := s.engine.(threaded); ok {
		th.SetThreads(-1)
	}
	// Stop the block creating itself
	s.miner.Stop()
}

func (s *Ethereum) IsMining() bool      { return s.miner.Mining() }
func (s *Ethereum) Miner() *miner.Miner { return s.miner }

func (s *Ethereum) AccountManager() *accounts.Manager  { return s.accountManager }
func (s *Ethereum) BlockChain() *core.BlockChain       { return s.blockchain }
func (s *Ethereum) TxPool() *core.TxPool               { return s.txPool }
func (s *Ethereum) EventMux() *event.TypeMux           { return s.eventMux }
func (s *Ethereum) Engine() consensus.Engine           { return s.engine }
func (s *Ethereum) ChainDb() ethdb.Database            { return s.chainDb }
func (s *Ethereum) IsListening() bool                  { return true } // Always listening
func (s *Ethereum) EthVersion() int                    { return int(ProtocolVersions[0]) }
func (s *Ethereum) NetVersion() uint64                 { return s.networkID }
func (s *Ethereum) Downloader() *downloader.Downloader { return s.protocolManager.downloader }
func (s *Ethereum) Synced() bool                       { return atomic.LoadUint32(&s.protocolManager.acceptTxs) == 1 }
func (s *Ethereum) ArchiveMode() bool                  { return s.config.NoPruning }
func (s *Ethereum) BloomIndexer() *core.ChainIndexer   { return s.bloomIndexer }

// Protocols returns all the currently configured
// network protocols to start.
func (s *Ethereum) Protocols() []p2p.Protocol {
	protos := make([]p2p.Protocol, len(ProtocolVersions))
	for i, vsn := range ProtocolVersions {
		protos[i] = s.protocolManager.makeProtocol(vsn)
		protos[i].Attributes = []enr.Entry{s.currentEthEntry()}
		protos[i].DialCandidates = s.dialCandidates
	}
	return protos
}

// Start implements node.Lifecycle, starting all internal goroutines needed by the
// Ethereum protocol implementation.
func (s *Ethereum) Start() error {
	s.startEthEntryUpdate(s.p2pServer.LocalNode())

	// Start the bloom bits servicing goroutines
	s.startBloomHandlers(vars.BloomBitsBlocks)

	// Figure out a max peers count based on the server limits
	maxPeers := s.p2pServer.MaxPeers
	if s.config.LightServ > 0 {
		if s.config.LightPeers >= s.p2pServer.MaxPeers {
			return fmt.Errorf("invalid peer config: light peer count (%d) >= total peer count (%d)", s.config.LightPeers, s.p2pServer.MaxPeers)
		}
		maxPeers -= s.config.LightPeers
	}
	// Start the networking layer and the light server if requested
	s.protocolManager.Start(maxPeers)
	return nil
}

// Stop implements node.Lifecycle, terminating all internal goroutines used by the
// Ethereum protocol.
func (s *Ethereum) Stop() error {
	// Stop all the peer-related stuff first.
	s.protocolManager.Stop()

	// Then stop everything else.
	s.bloomIndexer.Close()
	close(s.closeBloomHandler)
	s.txPool.Stop()
	s.miner.Stop()
	s.blockchain.Stop()
	s.engine.Close()
	s.chainDb.Close()
	s.eventMux.Stop()
	return nil
}<|MERGE_RESOLUTION|>--- conflicted
+++ resolved
@@ -140,12 +140,8 @@
 		gasPrice:          config.Miner.GasPrice,
 		etherbase:         config.Miner.Etherbase,
 		bloomRequests:     make(chan chan *bloombits.Retrieval),
-<<<<<<< HEAD
 		bloomIndexer:      NewBloomIndexer(chainDb, vars.BloomBitsBlocks, vars.BloomConfirms),
-=======
-		bloomIndexer:      NewBloomIndexer(chainDb, params.BloomBitsBlocks, params.BloomConfirms),
 		p2pServer:         stack.Server(),
->>>>>>> 90dedea4
 	}
 
 	bcVersion := rawdb.ReadDatabaseVersion(chainDb)
@@ -253,11 +249,7 @@
 }
 
 // CreateConsensusEngine creates the required type of consensus engine instance for an Ethereum service
-<<<<<<< HEAD
-func CreateConsensusEngine(ctx *node.ServiceContext, chainConfig ctypes.ChainConfigurator, config *ethash.Config, notify []string, noverify bool, db ethdb.Database) consensus.Engine {
-=======
-func CreateConsensusEngine(stack *node.Node, chainConfig *params.ChainConfig, config *ethash.Config, notify []string, noverify bool, db ethdb.Database) consensus.Engine {
->>>>>>> 90dedea4
+func CreateConsensusEngine(stack *node.Node, chainConfig ctypes.ChainConfigurator, config *ethash.Config, notify []string, noverify bool, db ethdb.Database) consensus.Engine {
 	// If proof-of-authority is requested, set it up
 	if chainConfig.GetConsensusEngineType().IsClique() {
 		return clique.New(&ctypes.CliqueConfig{
