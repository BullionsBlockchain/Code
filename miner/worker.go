--- conflicted
+++ resolved
@@ -33,7 +33,7 @@
 	"github.com/ethereum/go-ethereum/core/types"
 	"github.com/ethereum/go-ethereum/event"
 	"github.com/ethereum/go-ethereum/log"
-	"github.com/ethereum/go-ethereum/params/mutations"
+	"github.com/ethereum/go-ethereum/params"
 	"github.com/ethereum/go-ethereum/params/types/ctypes"
 	"github.com/ethereum/go-ethereum/params/vars"
 	"github.com/ethereum/go-ethereum/trie"
@@ -248,11 +248,7 @@
 	resubmitHook func(time.Duration, time.Duration) // Method to call upon updating resubmitting interval.
 }
 
-<<<<<<< HEAD
-func newWorker(config *Config, chainConfig ctypes.ChainConfigurator, engine consensus.Engine, eth Backend, mux *event.TypeMux, isLocalBlock func(header *types.Header) bool, init bool, merger *consensus.Merger) *worker {
-=======
-func newWorker(config *Config, chainConfig *params.ChainConfig, engine consensus.Engine, eth Backend, mux *event.TypeMux, isLocalBlock func(header *types.Header) bool, init bool) *worker {
->>>>>>> 20356e57
+func newWorker(config *Config, chainConfig ctypes.ChainConfigurator, engine consensus.Engine, eth Backend, mux *event.TypeMux, isLocalBlock func(header *types.Header) bool, init bool) *worker {
 	worker := &worker{
 		config:             config,
 		chainConfig:        chainConfig,
@@ -609,13 +605,8 @@
 				// Special case, if the consensus engine is 0 period clique(dev mode),
 				// submit sealing work here since all empty submission will be rejected
 				// by clique. Of course the advance sealing(empty submission) is disabled.
-<<<<<<< HEAD
 				if w.chainConfig.GetConsensusEngineType().IsClique() && w.chainConfig.GetCliquePeriod() == 0 {
-					w.commitNewWork(nil, true, time.Now().Unix())
-=======
-				if w.chainConfig.Clique != nil && w.chainConfig.Clique.Period == 0 {
 					w.commitWork(nil, true, time.Now().Unix())
->>>>>>> 20356e57
 				}
 			}
 			atomic.AddInt32(&w.newTxs, int32(len(ev.Txs)))
@@ -881,13 +872,8 @@
 			return atomic.LoadInt32(interrupt) == commitInterruptNewHead
 		}
 		// If we don't have enough gas for any further transactions then we're done
-<<<<<<< HEAD
-		if w.current.gasPool.Gas() < vars.TxGas {
-			log.Trace("Not enough gas for further transactions", "have", w.current.gasPool, "want", vars.TxGas)
-=======
-		if env.gasPool.Gas() < params.TxGas {
+		if env.gasPool.Gas() < vars.TxGas {
 			log.Trace("Not enough gas for further transactions", "have", env.gasPool, "want", params.TxGas)
->>>>>>> 20356e57
 			break
 		}
 		// Retrieve the next transaction and abort if all done
@@ -902,13 +888,8 @@
 		from, _ := types.Sender(env.signer, tx)
 		// Check whether the tx is replay protected. If we're not in the EIP155 hf
 		// phase, start ignoring the sender until we do.
-<<<<<<< HEAD
-		if tx.Protected() && !w.chainConfig.IsEnabled(w.chainConfig.GetEIP155Transition, w.current.header.Number) {
+		if tx.Protected() && !w.chainConfig.IsEnabled(w.chainConfig.GetEIP155Transition, env.header.Number) {
 			log.Trace("Ignoring reply protected transaction", "hash", tx.Hash(), "eip155", w.chainConfig.GetEIP155Transition())
-=======
-		if tx.Protected() && !w.chainConfig.IsEIP155(env.header.Number) {
-			log.Trace("Ignoring reply protected transaction", "hash", tx.Hash(), "eip155", w.chainConfig.EIP155Block)
->>>>>>> 20356e57
 
 			txs.Pop()
 			continue
@@ -1036,49 +1017,16 @@
 	}
 	// Run the consensus preparation with the default or customized consensus engine.
 	if err := w.engine.Prepare(w.chain, header); err != nil {
-<<<<<<< HEAD
-		log.Error("Failed to prepare header for mining", "err", err)
-		return
-	}
-	// If we are care about TheDAO hard-fork check whether to override the extra-data or not
-	if daoBlockUint64 := w.chainConfig.GetEthashEIP779Transition(); daoBlockUint64 != nil {
-		daoBlock := new(big.Int).SetUint64(*daoBlockUint64)
-		// Check whether the block is among the fork extra-override range
-		limit := new(big.Int).Add(daoBlock, vars.DAOForkExtraRange)
-		if header.Number.Cmp(daoBlock) >= 0 && header.Number.Cmp(limit) < 0 {
-			// Depending whether we support or oppose the fork, override differently
-			if w.chainConfig.GetEthashEIP779Transition() != nil {
-				header.Extra = common.CopyBytes(vars.DAOForkBlockExtra)
-			} else if bytes.Equal(header.Extra, vars.DAOForkBlockExtra) {
-				header.Extra = []byte{} // If miner opposes, don't let it use the reserved extra-data
-			}
-		}
-=======
 		log.Error("Failed to prepare header for sealing", "err", err)
 		return nil, err
->>>>>>> 20356e57
 	}
 	// Could potentially happen if starting to mine in an odd state.
 	// Note genParams.coinbase can be different with header.Coinbase
 	// since clique algorithm can modify the coinbase field in header.
 	env, err := w.makeEnv(parent, header, genParams.coinbase)
 	if err != nil {
-<<<<<<< HEAD
-		log.Error("Failed to create mining context", "err", err)
-		return
-	}
-	// Create the current work task and check any fork transitions needed
-	env := w.current
-	// Mutate the block and state according to any hard-fork specs
-	isDAOSupport := w.chainConfig.IsEnabled(w.chainConfig.GetEthashEIP779Transition, header.Number)
-	if isDAOSupport {
-		if daoNumber := w.chainConfig.GetEthashEIP779Transition(); daoNumber != nil && *daoNumber == header.Number.Uint64() {
-			mutations.ApplyDAOHardFork(env.state)
-		}
-=======
 		log.Error("Failed to create sealing context", "err", err)
 		return nil, err
->>>>>>> 20356e57
 	}
 	// Accumulate the uncles for the sealing work only if it's allowed.
 	if !genParams.noUncle {
@@ -1188,19 +1136,12 @@
 		if interval != nil {
 			interval()
 		}
-<<<<<<< HEAD
-		// If we're post merge, just ignore
-		td, ttd := w.chain.GetTd(block.ParentHash(), block.NumberU64()-1), w.chain.Config().GetEthashTerminalTotalDifficulty()
-		if td != nil && ttd != nil && td.Cmp(ttd) >= 0 {
-			return nil
-=======
 		// Create a local environment copy, avoid the data race with snapshot state.
 		// https://github.com/ethereum/go-ethereum/issues/24299
 		env := env.copy()
 		block, err := w.engine.FinalizeAndAssemble(w.chain, env.header, env.state, env.txs, env.unclelist(), env.receipts)
 		if err != nil {
 			return err
->>>>>>> 20356e57
 		}
 		// If we're post merge, just ignore
 		if !w.isTTDReached(block.Header()) {
