// Copyright 2016 The go-ethereum Authors
// This file is part of the go-ethereum library.
//
// The go-ethereum library is free software: you can redistribute it and/or modify
// it under the terms of the GNU Lesser General Public License as published by
// the Free Software Foundation, either version 3 of the License, or
// (at your option) any later version.
//
// The go-ethereum library is distributed in the hope that it will be useful,
// but WITHOUT ANY WARRANTY; without even the implied warranty of
// MERCHANTABILITY or FITNESS FOR A PARTICULAR PURPOSE. See the
// GNU Lesser General Public License for more details.
//
// You should have received a copy of the GNU Lesser General Public License
// along with the go-ethereum library. If not, see <http://www.gnu.org/licenses/>.

// Package ethclient provides a client for the Ethereum RPC API.
package ethclient

import (
	"context"
	"encoding/json"
	"errors"
	"fmt"
	"math/big"

	"github.com/ethereum/go-ethereum"
	"github.com/ethereum/go-ethereum/common"
	"github.com/ethereum/go-ethereum/common/hexutil"
	"github.com/ethereum/go-ethereum/core/types"
	"github.com/ethereum/go-ethereum/rpc"
)

// Client defines typed wrappers for the Ethereum RPC API.
type Client struct {
	c *rpc.Client
}

// Dial connects a client to the given URL.
func Dial(rawurl string) (*Client, error) {
	return DialContext(context.Background(), rawurl)
}

func DialContext(ctx context.Context, rawurl string) (*Client, error) {
	c, err := rpc.DialContext(ctx, rawurl)
	if err != nil {
		return nil, err
	}
	return NewClient(c), nil
}

// NewClient creates a client that uses the given RPC client.
func NewClient(c *rpc.Client) *Client {
	return &Client{c}
}

func (ec *Client) Close() {
	ec.c.Close()
}

// Blockchain Access

<<<<<<< HEAD
// ChainID retrieves the current chain ID for transaction replay protection.
=======
func (ec *Client) TxpoolPending(ctx context.Context) (uint, error) {
	var result = make(map[string]hexutil.Uint)
	err := ec.c.CallContext(ctx, &result, "txpool_status")
	if err != nil {
		return 0, err
	}
	return uint(result["pending"]), nil
}

func (ec *Client) TxpoolQueued(ctx context.Context) (uint, error) {
	var result = make(map[string]hexutil.Uint)
	err := ec.c.CallContext(ctx, &result, "txpool_status")
	if err != nil {
		return 0, err
	}
	return uint(result["queued"]), nil
}

// ChainId retrieves the current chain ID for transaction replay protection.
>>>>>>> 3979fc07
func (ec *Client) ChainID(ctx context.Context) (*big.Int, error) {
	var result hexutil.Big
	err := ec.c.CallContext(ctx, &result, "eth_chainId")
	if err != nil {
		return nil, err
	}
	return (*big.Int)(&result), err
}

// BlockByHash returns the given full block.
//
// Note that loading full blocks requires two requests. Use HeaderByHash
// if you don't need all transactions or uncle headers.
func (ec *Client) BlockByHash(ctx context.Context, hash common.Hash) (*types.Block, error) {
	return ec.getBlock(ctx, "eth_getBlockByHash", hash, true)
}

// BlockByNumber returns a block from the current canonical chain. If number is nil, the
// latest known block is returned.
//
// Note that loading full blocks requires two requests. Use HeaderByNumber
// if you don't need all transactions or uncle headers.
func (ec *Client) BlockByNumber(ctx context.Context, number *big.Int) (*types.Block, error) {
	return ec.getBlock(ctx, "eth_getBlockByNumber", toBlockNumArg(number), true)
}

// BlockNumber returns the most recent block number
func (ec *Client) BlockNumber(ctx context.Context) (uint64, error) {
	var result hexutil.Uint64
	err := ec.c.CallContext(ctx, &result, "eth_blockNumber")
	return uint64(result), err
}

type rpcBlock struct {
	Hash         common.Hash      `json:"hash"`
	Transactions []rpcTransaction `json:"transactions"`
	UncleHashes  []common.Hash    `json:"uncles"`
}

func (ec *Client) getBlock(ctx context.Context, method string, args ...interface{}) (*types.Block, error) {
	var raw json.RawMessage
	err := ec.c.CallContext(ctx, &raw, method, args...)
	if err != nil {
		return nil, err
	} else if len(raw) == 0 {
		return nil, ethereum.NotFound
	}
	// Decode header and transactions.
	var head *types.Header
	var body rpcBlock
	if err := json.Unmarshal(raw, &head); err != nil {
		return nil, err
	}
	if err := json.Unmarshal(raw, &body); err != nil {
		return nil, err
	}
	// Quick-verify transaction and uncle lists. This mostly helps with debugging the server.
	if head.UncleHash == types.EmptyUncleHash && len(body.UncleHashes) > 0 {
		return nil, fmt.Errorf("server returned non-empty uncle list but block header indicates no uncles")
	}
	if head.UncleHash != types.EmptyUncleHash && len(body.UncleHashes) == 0 {
		return nil, fmt.Errorf("server returned empty uncle list but block header indicates uncles")
	}
	if head.TxHash == types.EmptyRootHash && len(body.Transactions) > 0 {
		return nil, fmt.Errorf("server returned non-empty transaction list but block header indicates no transactions")
	}
	if head.TxHash != types.EmptyRootHash && len(body.Transactions) == 0 {
		return nil, fmt.Errorf("server returned empty transaction list but block header indicates transactions")
	}
	// Load uncles because they are not included in the block response.
	var uncles []*types.Header
	if len(body.UncleHashes) > 0 {
		uncles = make([]*types.Header, len(body.UncleHashes))
		reqs := make([]rpc.BatchElem, len(body.UncleHashes))
		for i := range reqs {
			reqs[i] = rpc.BatchElem{
				Method: "eth_getUncleByBlockHashAndIndex",
				Args:   []interface{}{body.Hash, hexutil.EncodeUint64(uint64(i))},
				Result: &uncles[i],
			}
		}
		if err := ec.c.BatchCallContext(ctx, reqs); err != nil {
			return nil, err
		}
		for i := range reqs {
			if reqs[i].Error != nil {
				return nil, reqs[i].Error
			}
			if uncles[i] == nil {
				return nil, fmt.Errorf("got null header for uncle %d of block %x", i, body.Hash[:])
			}
		}
	}
	// Fill the sender cache of transactions in the block.
	txs := make([]*types.Transaction, len(body.Transactions))
	for i, tx := range body.Transactions {
		if tx.From != nil {
			setSenderFromServer(tx.tx, *tx.From, body.Hash)
		}
		txs[i] = tx.tx
	}
	return types.NewBlockWithHeader(head).WithBody(txs, uncles), nil
}

// HeaderByHash returns the block header with the given hash.
func (ec *Client) HeaderByHash(ctx context.Context, hash common.Hash) (*types.Header, error) {
	var head *types.Header
	err := ec.c.CallContext(ctx, &head, "eth_getBlockByHash", hash, false)
	if err == nil && head == nil {
		err = ethereum.NotFound
	}
	return head, err
}

// HeaderByNumber returns a block header from the current canonical chain. If number is
// nil, the latest known header is returned.
func (ec *Client) HeaderByNumber(ctx context.Context, number *big.Int) (*types.Header, error) {
	var head *types.Header
	err := ec.c.CallContext(ctx, &head, "eth_getBlockByNumber", toBlockNumArg(number), false)
	if err == nil && head == nil {
		err = ethereum.NotFound
	}
	return head, err
}

type rpcTransaction struct {
	tx *types.Transaction
	txExtraInfo
}

type txExtraInfo struct {
	BlockNumber *string         `json:"blockNumber,omitempty"`
	BlockHash   *common.Hash    `json:"blockHash,omitempty"`
	From        *common.Address `json:"from,omitempty"`
}

func (tx *rpcTransaction) UnmarshalJSON(msg []byte) error {
	if err := json.Unmarshal(msg, &tx.tx); err != nil {
		return err
	}
	return json.Unmarshal(msg, &tx.txExtraInfo)
}

// TransactionByHash returns the transaction with the given hash.
func (ec *Client) TransactionByHash(ctx context.Context, hash common.Hash) (tx *types.Transaction, isPending bool, err error) {
	var json *rpcTransaction
	err = ec.c.CallContext(ctx, &json, "eth_getTransactionByHash", hash)
	if err != nil {
		return nil, false, err
	} else if json == nil {
		return nil, false, ethereum.NotFound
	} else if _, r, _ := json.tx.RawSignatureValues(); r == nil {
		return nil, false, fmt.Errorf("server returned transaction without signature")
	}
	if json.From != nil && json.BlockHash != nil {
		setSenderFromServer(json.tx, *json.From, *json.BlockHash)
	}
	return json.tx, json.BlockNumber == nil, nil
}

// TransactionSender returns the sender address of the given transaction. The transaction
// must be known to the remote node and included in the blockchain at the given block and
// index. The sender is the one derived by the protocol at the time of inclusion.
//
// There is a fast-path for transactions retrieved by TransactionByHash and
// TransactionInBlock. Getting their sender address can be done without an RPC interaction.
func (ec *Client) TransactionSender(ctx context.Context, tx *types.Transaction, block common.Hash, index uint) (common.Address, error) {
	// Try to load the address from the cache.
	sender, err := types.Sender(&senderFromServer{blockhash: block}, tx)
	if err == nil {
		return sender, nil
	}
	var meta struct {
		Hash common.Hash
		From common.Address
	}
	if err = ec.c.CallContext(ctx, &meta, "eth_getTransactionByBlockHashAndIndex", block, hexutil.Uint64(index)); err != nil {
		return common.Address{}, err
	}
	if meta.Hash == (common.Hash{}) || meta.Hash != tx.Hash() {
		return common.Address{}, errors.New("wrong inclusion block/index")
	}
	return meta.From, nil
}

// TransactionCount returns the total number of transactions in the given block.
func (ec *Client) TransactionCount(ctx context.Context, blockHash common.Hash) (uint, error) {
	var num hexutil.Uint
	err := ec.c.CallContext(ctx, &num, "eth_getBlockTransactionCountByHash", blockHash)
	return uint(num), err
}

// TransactionInBlock returns a single transaction at index in the given block.
func (ec *Client) TransactionInBlock(ctx context.Context, blockHash common.Hash, index uint) (*types.Transaction, error) {
	var json *rpcTransaction
	err := ec.c.CallContext(ctx, &json, "eth_getTransactionByBlockHashAndIndex", blockHash, hexutil.Uint64(index))
	if err != nil {
		return nil, err
	}
	if json == nil {
		return nil, ethereum.NotFound
	} else if _, r, _ := json.tx.RawSignatureValues(); r == nil {
		return nil, fmt.Errorf("server returned transaction without signature")
	}
	if json.From != nil && json.BlockHash != nil {
		setSenderFromServer(json.tx, *json.From, *json.BlockHash)
	}
	return json.tx, err
}

// TransactionReceipt returns the receipt of a transaction by transaction hash.
// Note that the receipt is not available for pending transactions.
func (ec *Client) TransactionReceipt(ctx context.Context, txHash common.Hash) (*types.Receipt, error) {
	var r *types.Receipt
	err := ec.c.CallContext(ctx, &r, "eth_getTransactionReceipt", txHash)
	if err == nil {
		if r == nil {
			return nil, ethereum.NotFound
		}
	}
	return r, err
}

type rpcProgress struct {
	StartingBlock hexutil.Uint64
	CurrentBlock  hexutil.Uint64
	HighestBlock  hexutil.Uint64
	PulledStates  hexutil.Uint64
	KnownStates   hexutil.Uint64
}

// SyncProgress retrieves the current progress of the sync algorithm. If there's
// no sync currently running, it returns nil.
func (ec *Client) SyncProgress(ctx context.Context) (*ethereum.SyncProgress, error) {
	var raw json.RawMessage
	if err := ec.c.CallContext(ctx, &raw, "eth_syncing"); err != nil {
		return nil, err
	}
	// Handle the possible response types
	var syncing bool
	if err := json.Unmarshal(raw, &syncing); err == nil {
		return nil, nil // Not syncing (always false)
	}
	var progress *rpcProgress
	if err := json.Unmarshal(raw, &progress); err != nil {
		return nil, err
	}
	return &ethereum.SyncProgress{
		StartingBlock: uint64(progress.StartingBlock),
		CurrentBlock:  uint64(progress.CurrentBlock),
		HighestBlock:  uint64(progress.HighestBlock),
		PulledStates:  uint64(progress.PulledStates),
		KnownStates:   uint64(progress.KnownStates),
	}, nil
}

// SubscribeNewHead subscribes to notifications about the current blockchain head
// on the given channel.
func (ec *Client) SubscribeNewHead(ctx context.Context, ch chan<- *types.Header) (ethereum.Subscription, error) {
	return ec.c.EthSubscribe(ctx, ch, "newHeads")
}

// SubscribeNewSideHead subscribes to notifications about the current blockchain head
// on the given channel.
func (ec *Client) SubscribeNewSideHead(ctx context.Context, ch chan<- *types.Header) (ethereum.Subscription, error) {
	return ec.c.EthSubscribe(ctx, ch, "newSideHeads")
}

// State Access

// NetworkID returns the network ID (also known as the chain ID) for this chain.
func (ec *Client) NetworkID(ctx context.Context) (*big.Int, error) {
	version := new(big.Int)
	var ver string
	if err := ec.c.CallContext(ctx, &ver, "net_version"); err != nil {
		return nil, err
	}
	if _, ok := version.SetString(ver, 10); !ok {
		return nil, fmt.Errorf("invalid net_version result %q", ver)
	}
	return version, nil
}

// BalanceAt returns the wei balance of the given account.
// The block number can be nil, in which case the balance is taken from the latest known block.
func (ec *Client) BalanceAt(ctx context.Context, account common.Address, blockNumber *big.Int) (*big.Int, error) {
	var result hexutil.Big
	err := ec.c.CallContext(ctx, &result, "eth_getBalance", account, toBlockNumArg(blockNumber))
	return (*big.Int)(&result), err
}

// StorageAt returns the value of key in the contract storage of the given account.
// The block number can be nil, in which case the value is taken from the latest known block.
func (ec *Client) StorageAt(ctx context.Context, account common.Address, key common.Hash, blockNumber *big.Int) ([]byte, error) {
	var result hexutil.Bytes
	err := ec.c.CallContext(ctx, &result, "eth_getStorageAt", account, key, toBlockNumArg(blockNumber))
	return result, err
}

// CodeAt returns the contract code of the given account.
// The block number can be nil, in which case the code is taken from the latest known block.
func (ec *Client) CodeAt(ctx context.Context, account common.Address, blockNumber *big.Int) ([]byte, error) {
	var result hexutil.Bytes
	err := ec.c.CallContext(ctx, &result, "eth_getCode", account, toBlockNumArg(blockNumber))
	return result, err
}

// NonceAt returns the account nonce of the given account.
// The block number can be nil, in which case the nonce is taken from the latest known block.
func (ec *Client) NonceAt(ctx context.Context, account common.Address, blockNumber *big.Int) (uint64, error) {
	var result hexutil.Uint64
	err := ec.c.CallContext(ctx, &result, "eth_getTransactionCount", account, toBlockNumArg(blockNumber))
	return uint64(result), err
}

// Filters

// FilterLogs executes a filter query.
func (ec *Client) FilterLogs(ctx context.Context, q ethereum.FilterQuery) ([]types.Log, error) {
	var result []types.Log
	arg, err := toFilterArg(q)
	if err != nil {
		return nil, err
	}
	err = ec.c.CallContext(ctx, &result, "eth_getLogs", arg)
	return result, err
}

// SubscribeFilterLogs subscribes to the results of a streaming filter query.
func (ec *Client) SubscribeFilterLogs(ctx context.Context, q ethereum.FilterQuery, ch chan<- types.Log) (ethereum.Subscription, error) {
	arg, err := toFilterArg(q)
	if err != nil {
		return nil, err
	}
	return ec.c.EthSubscribe(ctx, ch, "logs", arg)
}

func toFilterArg(q ethereum.FilterQuery) (interface{}, error) {
	arg := map[string]interface{}{
		"address": q.Addresses,
		"topics":  q.Topics,
	}
	if q.BlockHash != nil {
		arg["blockHash"] = *q.BlockHash
		if q.FromBlock != nil || q.ToBlock != nil {
			return nil, fmt.Errorf("cannot specify both BlockHash and FromBlock/ToBlock")
		}
	} else {
		if q.FromBlock == nil {
			arg["fromBlock"] = "0x0"
		} else {
			arg["fromBlock"] = toBlockNumArg(q.FromBlock)
		}
		arg["toBlock"] = toBlockNumArg(q.ToBlock)
	}
	return arg, nil
}

// Pending State

// PendingBalanceAt returns the wei balance of the given account in the pending state.
func (ec *Client) PendingBalanceAt(ctx context.Context, account common.Address) (*big.Int, error) {
	var result hexutil.Big
	err := ec.c.CallContext(ctx, &result, "eth_getBalance", account, "pending")
	return (*big.Int)(&result), err
}

// PendingStorageAt returns the value of key in the contract storage of the given account in the pending state.
func (ec *Client) PendingStorageAt(ctx context.Context, account common.Address, key common.Hash) ([]byte, error) {
	var result hexutil.Bytes
	err := ec.c.CallContext(ctx, &result, "eth_getStorageAt", account, key, "pending")
	return result, err
}

// PendingCodeAt returns the contract code of the given account in the pending state.
func (ec *Client) PendingCodeAt(ctx context.Context, account common.Address) ([]byte, error) {
	var result hexutil.Bytes
	err := ec.c.CallContext(ctx, &result, "eth_getCode", account, "pending")
	return result, err
}

// PendingNonceAt returns the account nonce of the given account in the pending state.
// This is the nonce that should be used for the next transaction.
func (ec *Client) PendingNonceAt(ctx context.Context, account common.Address) (uint64, error) {
	var result hexutil.Uint64
	err := ec.c.CallContext(ctx, &result, "eth_getTransactionCount", account, "pending")
	return uint64(result), err
}

// PendingTransactionCount returns the total number of transactions in the pending state.
func (ec *Client) PendingTransactionCount(ctx context.Context) (uint, error) {
	var num hexutil.Uint
	err := ec.c.CallContext(ctx, &num, "eth_getBlockTransactionCountByNumber", "pending")
	return uint(num), err
}

// Contract Calling

// CallContract executes a message call transaction, which is directly executed in the VM
// of the node, but never mined into the blockchain.
//
// blockNumber selects the block height at which the call runs. It can be nil, in which
// case the code is taken from the latest known block. Note that state from very old
// blocks might not be available.
func (ec *Client) CallContract(ctx context.Context, msg ethereum.CallMsg, blockNumber *big.Int) ([]byte, error) {
	var hex hexutil.Bytes
	err := ec.c.CallContext(ctx, &hex, "eth_call", toCallArg(msg), toBlockNumArg(blockNumber))
	if err != nil {
		return nil, err
	}
	return hex, nil
}

// PendingCallContract executes a message call transaction using the EVM.
// The state seen by the contract call is the pending state.
func (ec *Client) PendingCallContract(ctx context.Context, msg ethereum.CallMsg) ([]byte, error) {
	var hex hexutil.Bytes
	err := ec.c.CallContext(ctx, &hex, "eth_call", toCallArg(msg), "pending")
	if err != nil {
		return nil, err
	}
	return hex, nil
}

// SuggestGasPrice retrieves the currently suggested gas price to allow a timely
// execution of a transaction.
func (ec *Client) SuggestGasPrice(ctx context.Context) (*big.Int, error) {
	var hex hexutil.Big
	if err := ec.c.CallContext(ctx, &hex, "eth_gasPrice"); err != nil {
		return nil, err
	}
	return (*big.Int)(&hex), nil
}

// SuggestGasTipCap retrieves the currently suggested gas tip cap after 1559 to
// allow a timely execution of a transaction.
func (ec *Client) SuggestGasTipCap(ctx context.Context) (*big.Int, error) {
	var hex hexutil.Big
	if err := ec.c.CallContext(ctx, &hex, "eth_maxPriorityFeePerGas"); err != nil {
		return nil, err
	}
	return (*big.Int)(&hex), nil
}

// EstimateGas tries to estimate the gas needed to execute a specific transaction based on
// the current pending state of the backend blockchain. There is no guarantee that this is
// the true gas limit requirement as other transactions may be added or removed by miners,
// but it should provide a basis for setting a reasonable default.
func (ec *Client) EstimateGas(ctx context.Context, msg ethereum.CallMsg) (uint64, error) {
	var hex hexutil.Uint64
	err := ec.c.CallContext(ctx, &hex, "eth_estimateGas", toCallArg(msg))
	if err != nil {
		return 0, err
	}
	return uint64(hex), nil
}

// SendTransaction injects a signed transaction into the pending pool for execution.
//
// If the transaction was a contract creation use the TransactionReceipt method to get the
// contract address after the transaction has been mined.
func (ec *Client) SendTransaction(ctx context.Context, tx *types.Transaction) error {
	data, err := tx.MarshalBinary()
	if err != nil {
		return err
	}
	return ec.c.CallContext(ctx, nil, "eth_sendRawTransaction", hexutil.Encode(data))
}

func toBlockNumArg(number *big.Int) string {
	if number == nil {
		return "latest"
	}
	pending := big.NewInt(-1)
	if number.Cmp(pending) == 0 {
		return "pending"
	}
	return hexutil.EncodeBig(number)
}

func toCallArg(msg ethereum.CallMsg) interface{} {
	arg := map[string]interface{}{
		"from": msg.From,
		"to":   msg.To,
	}
	if len(msg.Data) > 0 {
		arg["data"] = hexutil.Bytes(msg.Data)
	}
	if msg.Value != nil {
		arg["value"] = (*hexutil.Big)(msg.Value)
	}
	if msg.Gas != 0 {
		arg["gas"] = hexutil.Uint64(msg.Gas)
	}
	if msg.GasPrice != nil {
		arg["gasPrice"] = (*hexutil.Big)(msg.GasPrice)
	}
	return arg
}

func (ec *Client) PeerCount(ctx context.Context) (uint64, error) {
	var res hexutil.Uint64
	err := ec.c.CallContext(ctx, &res, "net_peerCount")
	if err != nil {
		return 0, err
	}
	return uint64(res), nil
}<|MERGE_RESOLUTION|>--- conflicted
+++ resolved
@@ -60,9 +60,7 @@
 
 // Blockchain Access
 
-<<<<<<< HEAD
 // ChainID retrieves the current chain ID for transaction replay protection.
-=======
 func (ec *Client) TxpoolPending(ctx context.Context) (uint, error) {
 	var result = make(map[string]hexutil.Uint)
 	err := ec.c.CallContext(ctx, &result, "txpool_status")
@@ -82,7 +80,6 @@
 }
 
 // ChainId retrieves the current chain ID for transaction replay protection.
->>>>>>> 3979fc07
 func (ec *Client) ChainID(ctx context.Context) (*big.Int, error) {
 	var result hexutil.Big
 	err := ec.c.CallContext(ctx, &result, "eth_chainId")
