--- conflicted
+++ resolved
@@ -7,13 +7,9 @@
 // Package bn256 implements the Optimal Ate pairing over a 256-bit Barreto-Naehrig curve.
 package bn256
 
-<<<<<<< HEAD
-import bn256 "github.com/ethereum/go-ethereum/crypto/bn256/cloudflare"
-=======
 import (
 	bn256cf "github.com/ethereum/go-ethereum/crypto/bn256/cloudflare"
 )
->>>>>>> 01744997
 
 // G1 is an abstract cyclic group. The zero value is suitable for use as the
 // output of an operation, but cannot be used as an input.
