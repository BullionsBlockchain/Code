// Copyright 2018 The go-ethereum Authors
// This file is part of the go-ethereum library.
//
// The go-ethereum library is free software: you can redistribute it and/or modify
// it under the terms of the GNU Lesser General Public License as published by
// the Free Software Foundation, either version 3 of the License, or
// (at your option) any later version.
//
// The go-ethereum library is distributed in the hope that it will be useful,
// but WITHOUT ANY WARRANTY; without even the implied warranty of
// MERCHANTABILITY or FITNESS FOR A PARTICULAR PURPOSE. See the
// GNU Lesser General Public License for more details.
//
// You should have received a copy of the GNU Lesser General Public License
// along with the go-ethereum library. If not, see <http://www.gnu.org/licenses/>.

package stream

import (
	"context"
	"errors"
	"fmt"
	"io/ioutil"
	"math"
	"sync"
	"testing"
	"time"

	"github.com/ethereum/go-ethereum/common"
	"github.com/ethereum/go-ethereum/node"
	"github.com/ethereum/go-ethereum/p2p/enode"
	"github.com/ethereum/go-ethereum/p2p/simulations/adapters"
	"github.com/ethereum/go-ethereum/swarm/log"
	"github.com/ethereum/go-ethereum/swarm/network"
	"github.com/ethereum/go-ethereum/swarm/network/simulation"
	"github.com/ethereum/go-ethereum/swarm/state"
	"github.com/ethereum/go-ethereum/swarm/storage"
	"github.com/ethereum/go-ethereum/swarm/storage/mock"
	"github.com/ethereum/go-ethereum/swarm/testutil"
)

const dataChunkCount = 200

func TestSyncerSimulation(t *testing.T) {
	testSyncBetweenNodes(t, 2, dataChunkCount, true, 1)
	// This test uses much more memory when running with
	// race detector. Allow it to finish successfully by
	// reducing its scope, and still check for data races
	// with the smallest number of nodes.
	if !raceTest {
		testSyncBetweenNodes(t, 4, dataChunkCount, true, 1)
		testSyncBetweenNodes(t, 8, dataChunkCount, true, 1)
		testSyncBetweenNodes(t, 16, dataChunkCount, true, 1)
	}
}

func createMockStore(globalStore mock.GlobalStorer, id enode.ID, addr *network.BzzAddr) (lstore storage.ChunkStore, datadir string, err error) {
	address := common.BytesToAddress(id.Bytes())
	mockStore := globalStore.NewNodeStore(address)
	params := storage.NewDefaultLocalStoreParams()

	datadir, err = ioutil.TempDir("", "localMockStore-"+id.TerminalString())
	if err != nil {
		return nil, "", err
	}
	params.Init(datadir)
	params.BaseKey = addr.Over()
	lstore, err = storage.NewLocalStore(params, mockStore)
	if err != nil {
		return nil, "", err
	}
	return lstore, datadir, nil
}

func testSyncBetweenNodes(t *testing.T, nodes, chunkCount int, skipCheck bool, po uint8) {

	sim := simulation.New(map[string]simulation.ServiceFunc{
		"streamer": func(ctx *adapters.ServiceContext, bucket *sync.Map) (s node.Service, cleanup func(), err error) {
			addr := network.NewAddr(ctx.Config.Node())
			//hack to put addresses in same space
			addr.OAddr[0] = byte(0)

			netStore, delivery, clean, err := newNetStoreAndDeliveryWithBzzAddr(ctx, bucket, addr)
			if err != nil {
				return nil, nil, err
			}
<<<<<<< HEAD
=======

			var dir string
			var store *state.DBStore
			if raceTest {
				// Use on-disk DBStore to reduce memory consumption in race tests.
				dir, err = ioutil.TempDir("", "swarm-stream-")
				if err != nil {
					return nil, nil, err
				}
				store, err = state.NewDBStore(dir)
				if err != nil {
					return nil, nil, err
				}
			} else {
				store = state.NewInmemoryStore()
			}
>>>>>>> c9427004

			r := NewRegistry(addr.ID(), delivery, netStore, store, &RegistryOptions{
				Retrieval: RetrievalDisabled,
				Syncing:   SyncingAutoSubscribe,
				SkipCheck: skipCheck,
			}, nil)

			cleanup = func() {
				r.Close()
				clean()
<<<<<<< HEAD
=======
				if dir != "" {
					os.RemoveAll(dir)
				}
>>>>>>> c9427004
			}

			return r, cleanup, nil
		},
	})
	defer sim.Close()

	// create context for simulation run
	timeout := 30 * time.Second
	ctx, cancel := context.WithTimeout(context.Background(), timeout)
	// defer cancel should come before defer simulation teardown
	defer cancel()

	_, err := sim.AddNodesAndConnectChain(nodes)
	if err != nil {
		t.Fatal(err)
	}
	result := sim.Run(ctx, func(ctx context.Context, sim *simulation.Simulation) (err error) {
		nodeIDs := sim.UpNodeIDs()

		nodeIndex := make(map[enode.ID]int)
		for i, id := range nodeIDs {
			nodeIndex[id] = i
		}

		disconnected := watchDisconnections(ctx, sim)
		defer func() {
			if err != nil && disconnected.bool() {
				err = errors.New("disconnect events received")
			}
		}()

		// each node Subscribes to each other's swarmChunkServerStreamName
		for j := 0; j < nodes-1; j++ {
			id := nodeIDs[j]
			client, err := sim.Net.GetNode(id).Client()
			if err != nil {
				return fmt.Errorf("node %s client: %v", id, err)
			}
			sid := nodeIDs[j+1]
			client.CallContext(ctx, nil, "stream_subscribeStream", sid, NewStream("SYNC", FormatSyncBinKey(1), false), NewRange(0, 0), Top)
			if err != nil {
				return err
			}
			if j > 0 || nodes == 2 {
				item, ok := sim.NodeItem(nodeIDs[j], bucketKeyFileStore)
				if !ok {
					return fmt.Errorf("No filestore")
				}
				fileStore := item.(*storage.FileStore)
				size := chunkCount * chunkSize
				_, wait, err := fileStore.Store(ctx, testutil.RandomReader(j, size), int64(size), false)
				if err != nil {
					return fmt.Errorf("fileStore.Store: %v", err)
				}
				wait(ctx)
			}
		}
		// here we distribute chunks of a random file into stores 1...nodes
		if _, err := sim.WaitTillHealthy(ctx); err != nil {
			return err
		}

		// collect hashes in po 1 bin for each node
		hashes := make([][]storage.Address, nodes)
		totalHashes := 0
		hashCounts := make([]int, nodes)
		for i := nodes - 1; i >= 0; i-- {
			if i < nodes-1 {
				hashCounts[i] = hashCounts[i+1]
			}
			item, ok := sim.NodeItem(nodeIDs[i], bucketKeyDB)
			if !ok {
				return fmt.Errorf("No DB")
			}
			netStore := item.(*storage.NetStore)
			netStore.Iterator(0, math.MaxUint64, po, func(addr storage.Address, index uint64) bool {
				hashes[i] = append(hashes[i], addr)
				totalHashes++
				hashCounts[i]++
				return true
			})
		}
		var total, found int
		for _, node := range nodeIDs {
			i := nodeIndex[node]

			for j := i; j < nodes; j++ {
				total += len(hashes[j])
				for _, key := range hashes[j] {
					item, ok := sim.NodeItem(nodeIDs[j], bucketKeyDB)
					if !ok {
						return fmt.Errorf("No DB")
					}
					db := item.(*storage.NetStore)
					_, err := db.Get(ctx, key)
					if err == nil {
						found++
					}
				}
			}
			log.Debug("sync check", "node", node, "index", i, "bin", po, "found", found, "total", total)
		}
		if total == found && total > 0 {
			return nil
		}
		return fmt.Errorf("Total not equallying found: total is %d", total)
	})

	if result.Error != nil {
		t.Fatal(result.Error)
	}
}

//TestSameVersionID just checks that if the version is not changed,
//then streamer peers see each other
func TestSameVersionID(t *testing.T) {
	//test version ID
	v := uint(1)
	sim := simulation.New(map[string]simulation.ServiceFunc{
		"streamer": func(ctx *adapters.ServiceContext, bucket *sync.Map) (s node.Service, cleanup func(), err error) {
			addr, netStore, delivery, clean, err := newNetStoreAndDelivery(ctx, bucket)
			if err != nil {
				return nil, nil, err
			}

			r := NewRegistry(addr.ID(), delivery, netStore, state.NewInmemoryStore(), &RegistryOptions{
				Retrieval: RetrievalDisabled,
				Syncing:   SyncingAutoSubscribe,
			}, nil)
			bucket.Store(bucketKeyRegistry, r)

			//assign to each node the same version ID
			r.spec.Version = v

			cleanup = func() {
				r.Close()
				clean()
			}

			return r, cleanup, nil
		},
	})
	defer sim.Close()

	//connect just two nodes
	log.Info("Adding nodes to simulation")
	_, err := sim.AddNodesAndConnectChain(2)
	if err != nil {
		t.Fatal(err)
	}

	log.Info("Starting simulation")
	ctx := context.Background()
	//make sure they have time to connect
	time.Sleep(200 * time.Millisecond)
	result := sim.Run(ctx, func(ctx context.Context, sim *simulation.Simulation) error {
		//get the pivot node's filestore
		nodes := sim.UpNodeIDs()

		item, ok := sim.NodeItem(nodes[0], bucketKeyRegistry)
		if !ok {
			return fmt.Errorf("No filestore")
		}
		registry := item.(*Registry)

		//the peers should connect, thus getting the peer should not return nil
		if registry.getPeer(nodes[1]) == nil {
			return errors.New("Expected the peer to not be nil, but it is")
		}
		return nil
	})
	if result.Error != nil {
		t.Fatal(result.Error)
	}
	log.Info("Simulation ended")
}

//TestDifferentVersionID proves that if the streamer protocol version doesn't match,
//then the peers are not connected at streamer level
func TestDifferentVersionID(t *testing.T) {
	//create a variable to hold the version ID
	v := uint(0)
	sim := simulation.New(map[string]simulation.ServiceFunc{
		"streamer": func(ctx *adapters.ServiceContext, bucket *sync.Map) (s node.Service, cleanup func(), err error) {
			addr, netStore, delivery, clean, err := newNetStoreAndDelivery(ctx, bucket)
			if err != nil {
				return nil, nil, err
			}

			r := NewRegistry(addr.ID(), delivery, netStore, state.NewInmemoryStore(), &RegistryOptions{
				Retrieval: RetrievalDisabled,
				Syncing:   SyncingAutoSubscribe,
			}, nil)
			bucket.Store(bucketKeyRegistry, r)

			//increase the version ID for each node
			v++
			r.spec.Version = v

			cleanup = func() {
				r.Close()
				clean()
			}

			return r, cleanup, nil
		},
	})
	defer sim.Close()

	//connect the nodes
	log.Info("Adding nodes to simulation")
	_, err := sim.AddNodesAndConnectChain(2)
	if err != nil {
		t.Fatal(err)
	}

	log.Info("Starting simulation")
	ctx := context.Background()
	//make sure they have time to connect
	time.Sleep(200 * time.Millisecond)
	result := sim.Run(ctx, func(ctx context.Context, sim *simulation.Simulation) error {
		//get the pivot node's filestore
		nodes := sim.UpNodeIDs()

		item, ok := sim.NodeItem(nodes[0], bucketKeyRegistry)
		if !ok {
			return fmt.Errorf("No filestore")
		}
		registry := item.(*Registry)

		//getting the other peer should fail due to the different version numbers
		if registry.getPeer(nodes[1]) != nil {
			return errors.New("Expected the peer to be nil, but it is not")
		}
		return nil
	})
	if result.Error != nil {
		t.Fatal(result.Error)
	}
	log.Info("Simulation ended")

}<|MERGE_RESOLUTION|>--- conflicted
+++ resolved
@@ -22,6 +22,7 @@
 	"fmt"
 	"io/ioutil"
 	"math"
+	"os"
 	"sync"
 	"testing"
 	"time"
@@ -84,8 +85,6 @@
 			if err != nil {
 				return nil, nil, err
 			}
-<<<<<<< HEAD
-=======
 
 			var dir string
 			var store *state.DBStore
@@ -102,7 +101,6 @@
 			} else {
 				store = state.NewInmemoryStore()
 			}
->>>>>>> c9427004
 
 			r := NewRegistry(addr.ID(), delivery, netStore, store, &RegistryOptions{
 				Retrieval: RetrievalDisabled,
@@ -113,12 +111,9 @@
 			cleanup = func() {
 				r.Close()
 				clean()
-<<<<<<< HEAD
-=======
 				if dir != "" {
 					os.RemoveAll(dir)
 				}
->>>>>>> c9427004
 			}
 
 			return r, cleanup, nil
