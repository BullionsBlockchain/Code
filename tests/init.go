--- conflicted
+++ resolved
@@ -253,12 +253,8 @@
 		PetersburgBlock:     big.NewInt(0),
 		IstanbulBlock:       big.NewInt(5),
 	},
-<<<<<<< HEAD
-	"YOLOv1": &goethereum.ChainConfig{
+	"YOLOv2": &goethereum.ChainConfig{
 		Clique:              new(ctypes.CliqueConfig),
-=======
-	"YOLOv2": {
->>>>>>> 70868b1e
 		ChainID:             big.NewInt(1),
 		HomesteadBlock:      big.NewInt(0),
 		EIP150Block:         big.NewInt(0),
