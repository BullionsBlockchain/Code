// Copyright 2015 The go-ethereum Authors
// This file is part of the go-ethereum library.
//
// The go-ethereum library is free software: you can redistribute it and/or modify
// it under the terms of the GNU Lesser General Public License as published by
// the Free Software Foundation, either version 3 of the License, or
// (at your option) any later version.
//
// The go-ethereum library is distributed in the hope that it will be useful,
// but WITHOUT ANY WARRANTY; without even the implied warranty of
// MERCHANTABILITY or FITNESS FOR A PARTICULAR PURPOSE. See the
// GNU Lesser General Public License for more details.
//
// You should have received a copy of the GNU Lesser General Public License
// along with the go-ethereum library. If not, see <http://www.gnu.org/licenses/>.

package tests

import (
	"encoding/hex"
	"encoding/json"
	"fmt"
	"math/big"
	"regexp"
	"strconv"
	"strings"

	"github.com/ethereum/go-ethereum/core/state/snapshot"

	"github.com/ethereum/go-ethereum/common"
	"github.com/ethereum/go-ethereum/common/hexutil"
	"github.com/ethereum/go-ethereum/common/math"
	"github.com/ethereum/go-ethereum/core"
	"github.com/ethereum/go-ethereum/core/rawdb"
	"github.com/ethereum/go-ethereum/core/state"
	"github.com/ethereum/go-ethereum/core/types"
	"github.com/ethereum/go-ethereum/core/vm"
	"github.com/ethereum/go-ethereum/crypto"
	"github.com/ethereum/go-ethereum/ethdb"
	"github.com/ethereum/go-ethereum/params/types/ctypes"
	"github.com/ethereum/go-ethereum/params/types/genesisT"
	"github.com/ethereum/go-ethereum/rlp"
	"golang.org/x/crypto/sha3"
)

// StateTest checks transaction processing without block context.
// See https://github.com/ethereum/EIPs/issues/176 for the test format specification.
type StateTest struct {
	// Name is only used for writing tests (Marshaling).
	// It is set by inference, using the test's filepath base.
	Name string
	json stJSON
}

// StateSubtest selects a specific configuration of a General State Test.
type StateSubtest struct {
	Fork  string
	Index int
}

func (t *StateTest) UnmarshalJSON(in []byte) error {
	return json.Unmarshal(in, &t.json)
}

func (t StateTest) MarshalJSON() ([]byte, error) {
	m := map[string]stJSON{
		t.Name: t.json,
	}
	return json.MarshalIndent(m, "", "    ")
}

type stJSON struct {
	Info stInfo                   `json:"_info"`
	Env  stEnv                    `json:"env"`
	Pre  genesisT.GenesisAlloc    `json:"pre"`
	Tx   stTransaction            `json:"transaction"`
	Out  hexutil.Bytes            `json:"out"`
	Post map[string][]stPostState `json:"post"`
}

type stInfo struct {
	Comment            string         `json:"comment"`
	FillingRPCServer   string         `json:"filling-rpc-server"`
	FillingToolVersion string         `json:"filling-tool-version"`
	FilledWith         string         `json:"filledWith"`
	LLLCVersion        string         `json:"lllcversion"`
	Source             string         `json:"source"`
	SourceHash         string         `json:"sourceHash"`
	WrittenWith        string         `json:"written-with"`
	Parent             string         `json:"parent"`
	ParentSha1Sum      string         `json:"parentSha1Sum"`
	Chainspecs         chainspecRefsT `json:"chainspecs"`
}

type stPostState struct {
	Root    common.UnprefixedHash `json:"hash"`
	Logs    common.UnprefixedHash `json:"logs"`
	Indexes struct {
		Data  int `json:"data"`
		Gas   int `json:"gas"`
		Value int `json:"value"`
	}
}

//go:generate gencodec -type stEnv -field-override stEnvMarshaling -out gen_stenv.go

type stEnv struct {
	Coinbase   common.Address `json:"currentCoinbase"   gencodec:"required"`
	Difficulty *big.Int       `json:"currentDifficulty" gencodec:"required"`
	GasLimit   uint64         `json:"currentGasLimit"   gencodec:"required"`
	Number     uint64         `json:"currentNumber"     gencodec:"required"`
	Timestamp  uint64         `json:"currentTimestamp"  gencodec:"required"`
}

type stEnvMarshaling struct {
	Coinbase   common.UnprefixedAddress
	Difficulty *math.HexOrDecimal256
	GasLimit   math.HexOrDecimal64
	Number     math.HexOrDecimal64
	Timestamp  math.HexOrDecimal64
}

//go:generate gencodec -type stTransaction -field-override stTransactionMarshaling -out gen_sttransaction.go

type stTransaction struct {
	GasPrice   *big.Int `json:"gasPrice"`
	Nonce      uint64   `json:"nonce"`
	To         string   `json:"to"`
	Data       []string `json:"data"`
	GasLimit   []uint64 `json:"gasLimit"`
	Value      []string `json:"value"`
	PrivateKey []byte   `json:"secretKey"`
}

type stTransactionMarshaling struct {
	GasPrice   *math.HexOrDecimal256
	Nonce      math.HexOrDecimal64
	GasLimit   []math.HexOrDecimal64
	PrivateKey hexutil.Bytes
}

// GetChainConfig takes a fork definition and returns a chain config.
// The fork definition can be
// - a plain forkname, e.g. `Byzantium`,
// - a fork basename, and a list of EIPs to enable; e.g. `Byzantium+1884+1283`.
func GetChainConfig(forkString string) (baseConfig ctypes.ChainConfigurator, eips []int, err error) {
	var (
		splitForks            = strings.Split(forkString, "+")
		ok                    bool
		baseName, eipsStrings = splitForks[0], splitForks[1:]
	)
	if baseConfig, ok = Forks[baseName]; !ok {
		return nil, nil, UnsupportedForkError{baseName}
	}
	for _, eip := range eipsStrings {
		if eipNum, err := strconv.Atoi(eip); err != nil {
			return nil, nil, fmt.Errorf("syntax error, invalid eip number %v", eipNum)
		} else {
			if !vm.ValidEip(eipNum) {
				return nil, nil, fmt.Errorf("syntax error, invalid eip number %v", eipNum)
			}
			eips = append(eips, eipNum)
		}
	}
	return baseConfig, eips, nil
}

// Subtests returns all valid subtests of the test.
func (t *StateTest) Subtests(skipForks []*regexp.Regexp) []StateSubtest {
	var sub []StateSubtest
outer:
	for fork, pss := range t.json.Post {
		for _, skip := range skipForks {
			if skip.MatchString(fork) {
				continue outer
			}
		}
		for i := range pss {
			sub = append(sub, StateSubtest{fork, i})
		}
	}
	return sub
}

// Run executes a specific subtest and verifies the post-state and logs
func (t *StateTest) Run(subtest StateSubtest, vmconfig vm.Config, snapshotter bool) (*snapshot.Tree, *state.StateDB, error) {
	snaps, statedb, root, err := t.RunNoVerify(subtest, vmconfig, snapshotter)
	if err != nil {
		return snaps, statedb, err
	}
	post := t.json.Post[subtest.Fork][subtest.Index]
	// N.B: We need to do this in a two-step process, because the first Commit takes care
	// of suicides, and we need to touch the coinbase _after_ it has potentially suicided.
	if root != common.Hash(post.Root) {
		return snaps, statedb, fmt.Errorf("post state root mismatch: got %x, want %x", root, post.Root)
	}
	if logs := rlpHash(statedb.Logs()); logs != common.Hash(post.Logs) {
		return snaps, statedb, fmt.Errorf("post state logs hash mismatch: got %x, want %x", logs, post.Logs)
	}
	return snaps, statedb, nil
}

// RunNoVerify runs a specific subtest and returns the statedb and post-state root
func (t *StateTest) RunNoVerify(subtest StateSubtest, vmconfig vm.Config, snapshotter bool) (*snapshot.Tree, *state.StateDB, common.Hash, error) {
	config, eips, err := GetChainConfig(subtest.Fork)
	if err != nil {
		return nil, nil, common.Hash{}, UnsupportedForkError{subtest.Fork}
	}
	vmconfig.ExtraEips = eips
	block := core.GenesisToBlock(t.genesis(config), nil)
	snaps, statedb := MakePreState(rawdb.NewMemoryDatabase(), t.json.Pre, snapshotter)

	post := t.json.Post[subtest.Fork][subtest.Index]
	msg, err := t.json.Tx.toMessage(post)
	if err != nil {
		return nil, nil, common.Hash{}, err
	}
	txContext := core.NewEVMTxContext(msg)
	context := core.NewEVMBlockContext(block.Header(), nil, &t.json.Env.Coinbase)
	context.GetHash = vmTestBlockHash
<<<<<<< HEAD

	evm := vm.NewEVM(context, statedb, config, vmconfig)
=======
	evm := vm.NewEVM(context, txContext, statedb, config, vmconfig)
>>>>>>> e7872729

	if config.IsEnabled(config.GetEIP2929Transition, block.Number()) {
		statedb.AddAddressToAccessList(msg.From())
		if dst := msg.To(); dst != nil {
			statedb.AddAddressToAccessList(*dst)
			// If it's a create-tx, the destination will be added inside evm.create
		}
		for addr := range vm.PrecompiledContractsForConfig(config, block.Number()) {
			statedb.AddAddressToAccessList(addr)
		}
	}
	gaspool := new(core.GasPool)
	gaspool.AddGas(block.GasLimit())
	snapshot := statedb.Snapshot()
	if _, err := core.ApplyMessage(evm, msg, gaspool); err != nil {
		statedb.RevertToSnapshot(snapshot)
	}
	// Commit block
	statedb.Commit(config.IsEnabled(config.GetEIP161dTransition, block.Number()))
	// Add 0-value mining reward. This only makes a difference in the cases
	// where
	// - the coinbase suicided, or
	// - there are only 'bad' transactions, which aren't executed. In those cases,
	//   the coinbase gets no txfee, so isn't created, and thus needs to be touched
	statedb.AddBalance(block.Coinbase(), new(big.Int))
	// And _now_ get the state root
	root := statedb.IntermediateRoot(config.IsEnabled(config.GetEIP161dTransition, block.Number()))
	return snaps, statedb, root, nil
}

func (t *StateTest) gasLimit(subtest StateSubtest) uint64 {
	return t.json.Tx.GasLimit[t.json.Post[subtest.Fork][subtest.Index].Indexes.Gas]
}

func MakePreState(db ethdb.Database, accounts genesisT.GenesisAlloc, snapshotter bool) (*snapshot.Tree, *state.StateDB) {
	sdb := state.NewDatabase(db)
	statedb, _ := state.New(common.Hash{}, sdb, nil)
	for addr, a := range accounts {
		statedb.SetCode(addr, a.Code)
		statedb.SetNonce(addr, a.Nonce)
		statedb.SetBalance(addr, a.Balance)
		for k, v := range a.Storage {
			statedb.SetState(addr, k, v)
		}
	}
	// Commit and re-open to start with a clean state.
	root, _ := statedb.Commit(false)

	var snaps *snapshot.Tree
	if snapshotter {
		snaps = snapshot.New(db, sdb.TrieDB(), 1, root, false, false)
	}
	statedb, _ = state.New(root, sdb, snaps)
	return snaps, statedb
}

func (t *StateTest) genesis(config ctypes.ChainConfigurator) *genesisT.Genesis {
	return &genesisT.Genesis{
		Config:     config,
		Coinbase:   t.json.Env.Coinbase,
		Difficulty: t.json.Env.Difficulty,
		GasLimit:   t.json.Env.GasLimit,
		Number:     t.json.Env.Number,
		Timestamp:  t.json.Env.Timestamp,
		Alloc:      t.json.Pre,
	}
}

func (tx *stTransaction) toMessage(ps stPostState) (core.Message, error) {
	// Derive sender from private key if present.
	var from common.Address
	if len(tx.PrivateKey) > 0 {
		key, err := crypto.ToECDSA(tx.PrivateKey)
		if err != nil {
			return nil, fmt.Errorf("invalid private key: %v", err)
		}
		from = crypto.PubkeyToAddress(key.PublicKey)
	}
	// Parse recipient if present.
	var to *common.Address
	if tx.To != "" {
		to = new(common.Address)
		if err := to.UnmarshalText([]byte(tx.To)); err != nil {
			return nil, fmt.Errorf("invalid to address: %v", err)
		}
	}

	// Get values specific to this post state.
	if ps.Indexes.Data > len(tx.Data) {
		return nil, fmt.Errorf("tx data index %d out of bounds", ps.Indexes.Data)
	}
	if ps.Indexes.Value > len(tx.Value) {
		return nil, fmt.Errorf("tx value index %d out of bounds", ps.Indexes.Value)
	}
	if ps.Indexes.Gas > len(tx.GasLimit) {
		return nil, fmt.Errorf("tx gas limit index %d out of bounds", ps.Indexes.Gas)
	}
	dataHex := tx.Data[ps.Indexes.Data]
	valueHex := tx.Value[ps.Indexes.Value]
	gasLimit := tx.GasLimit[ps.Indexes.Gas]
	// Value, Data hex encoding is messy: https://github.com/ethereum/tests/issues/203
	value := new(big.Int)
	if valueHex != "0x" {
		v, ok := math.ParseBig256(valueHex)
		if !ok {
			return nil, fmt.Errorf("invalid tx value %q", valueHex)
		}
		value = v
	}
	data, err := hex.DecodeString(strings.TrimPrefix(dataHex, "0x"))
	if err != nil {
		return nil, fmt.Errorf("invalid tx data %q", dataHex)
	}

	msg := types.NewMessage(from, to, tx.Nonce, value, gasLimit, tx.GasPrice, data, true)
	return msg, nil
}

func rlpHash(x interface{}) (h common.Hash) {
	hw := sha3.NewLegacyKeccak256()
	rlp.Encode(hw, x)
	hw.Sum(h[:0])
	return h
}<|MERGE_RESOLUTION|>--- conflicted
+++ resolved
@@ -218,12 +218,7 @@
 	txContext := core.NewEVMTxContext(msg)
 	context := core.NewEVMBlockContext(block.Header(), nil, &t.json.Env.Coinbase)
 	context.GetHash = vmTestBlockHash
-<<<<<<< HEAD
-
-	evm := vm.NewEVM(context, statedb, config, vmconfig)
-=======
 	evm := vm.NewEVM(context, txContext, statedb, config, vmconfig)
->>>>>>> e7872729
 
 	if config.IsEnabled(config.GetEIP2929Transition, block.Number()) {
 		statedb.AddAddressToAccessList(msg.From())
