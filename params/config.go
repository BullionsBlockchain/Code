--- conflicted
+++ resolved
@@ -32,8 +32,6 @@
 	GoerliGenesisHash  = common.HexToHash("0xbf7e331f7f7c1dd2e05159666b3bf8bc7a8a3a9eb1d518969eab529dd9b88c1a")
 )
 
-<<<<<<< HEAD
-=======
 // TrustedCheckpoints associates each known checkpoint with the genesis hash of
 // the chain it belongs to.
 var TrustedCheckpoints = map[common.Hash]*TrustedCheckpoint{
@@ -52,7 +50,6 @@
 	GoerliGenesisHash:  GoerliCheckpointOracle,
 }
 
->>>>>>> 44a3b8c0
 var (
 	// MainnetChainConfig is the chain parameters to run a node on the main network.
 	MainnetChainConfig = &goethereum.ChainConfig{
@@ -75,19 +72,11 @@
 	}
 
 	// MainnetTrustedCheckpoint contains the light client trusted checkpoint for the main network.
-<<<<<<< HEAD
 	MainnetTrustedCheckpoint = &ctypes.TrustedCheckpoint{
-		SectionIndex: 289,
-		SectionHead:  common.HexToHash("0x5a95eed1a6e01d58b59f86c754cda88e8d6bede65428530eb0bec03267cda6a9"),
-		CHTRoot:      common.HexToHash("0x6d4abf2b0f3c015952e6a3cbd5cc9885aacc29b8e55d4de662d29783c74a62bf"),
-		BloomRoot:    common.HexToHash("0x1af2a8abbaca8048136b02f782cb6476ab546313186a1d1bd2b02df88ea48e7e"),
-=======
-	MainnetTrustedCheckpoint = &TrustedCheckpoint{
 		SectionIndex: 300,
 		SectionHead:  common.HexToHash("0x022d252ffcd289444eed5a4b8c58018aecb2afc9ab0da5fe059a69a7fb618702"),
 		CHTRoot:      common.HexToHash("0xe7044c70ae068969573c7f5abe58ef23d9d82d4ee9152ec88b7c6d0cc8ee2714"),
 		BloomRoot:    common.HexToHash("0xe22600caa25653abaef00d0c112b07b90f4e3395ce0c1f5f7f791cdd6d30a408"),
->>>>>>> 44a3b8c0
 	}
 
 	// MainnetCheckpointOracle contains a set of configs for the main network oracle.
@@ -103,40 +92,8 @@
 		Threshold: 2,
 	}
 
-<<<<<<< HEAD
-	// TestnetChainConfig contains the chain parameters to run a node on the Ropsten test network.
-	TestnetChainConfig = &goethereum.ChainConfig{
-		ChainID:                 big.NewInt(3),
-		HomesteadBlock:          big.NewInt(0),
-		DAOForkBlock:            nil,
-		DAOForkSupport:          true,
-		EIP150Block:             big.NewInt(0),
-		EIP150Hash:              common.HexToHash("0x41941023680923e0fe4d74a34bdac8141f2540e3ae90623718e47d66d1ca4a2d"),
-		EIP155Block:             big.NewInt(10),
-		EIP158Block:             big.NewInt(10),
-		ByzantiumBlock:          big.NewInt(1700000),
-		ConstantinopleBlock:     big.NewInt(4230000),
-		PetersburgBlock:         big.NewInt(4939394),
-		IstanbulBlock:           big.NewInt(6485846),
-		MuirGlacierBlock:        big.NewInt(7117117),
-		Ethash:                  new(ctypes.EthashConfig),
-		TrustedCheckpoint:       TestnetTrustedCheckpoint,
-		TrustedCheckpointOracle: TestnetCheckpointOracle,
-	}
-
-	// TestnetTrustedCheckpoint contains the light client trusted checkpoint for the Ropsten test network.
-	TestnetTrustedCheckpoint = &ctypes.TrustedCheckpoint{
-		SectionIndex: 223,
-		SectionHead:  common.HexToHash("0x9aa51ca383f5075f816e0b8ce7125075cd562b918839ee286c03770722147661"),
-		CHTRoot:      common.HexToHash("0x755c6a5931b7bd36e55e47f3f1e81fa79c930ae15c55682d3a85931eedaf8cf2"),
-		BloomRoot:    common.HexToHash("0xabc37762d11b29dc7dde11b89846e2308ba681eeb015b6a202ef5e242bc107e8"),
-	}
-
-	// TestnetCheckpointOracle contains a set of configs for the Ropsten test network oracle.
-	TestnetCheckpointOracle = &ctypes.CheckpointOracleConfig{
-=======
 	// RopstenChainConfig contains the chain parameters to run a node on the Ropsten test network.
-	RopstenChainConfig = &ChainConfig{
+	RopstenChainConfig = &goethereum.ChainConfig{
 		ChainID:             big.NewInt(3),
 		HomesteadBlock:      big.NewInt(0),
 		DAOForkBlock:        nil,
@@ -154,7 +111,7 @@
 	}
 
 	// RopstenTrustedCheckpoint contains the light client trusted checkpoint for the Ropsten test network.
-	RopstenTrustedCheckpoint = &TrustedCheckpoint{
+	RopstenTrustedCheckpoint = &ctypes.TrustedCheckpoint{
 		SectionIndex: 234,
 		SectionHead:  common.HexToHash("0x34659b817e99e6de868b0d4c5321bcff7e36c2cf79307386a2f5053361794d95"),
 		CHTRoot:      common.HexToHash("0x249401cd2b07e3f64892729d3f6198514cd11001231a1c001c2e7245659b26e0"),
@@ -162,8 +119,7 @@
 	}
 
 	// RopstenCheckpointOracle contains a set of configs for the Ropsten test network oracle.
-	RopstenCheckpointOracle = &CheckpointOracleConfig{
->>>>>>> 44a3b8c0
+	RopstenCheckpointOracle = &ctypes.CheckpointOracleConfig{
 		Address: common.HexToAddress("0xEF79475013f154E6A65b54cB2742867791bf0B84"),
 		Signers: []common.Address{
 			common.HexToAddress("0x32162F3581E88a5f62e8A61892B42C46E2c18f7b"), // Peter
@@ -198,19 +154,11 @@
 	}
 
 	// RinkebyTrustedCheckpoint contains the light client trusted checkpoint for the Rinkeby test network.
-<<<<<<< HEAD
 	RinkebyTrustedCheckpoint = &ctypes.TrustedCheckpoint{
-		SectionIndex: 181,
-		SectionHead:  common.HexToHash("0xdda275f3e9ecadf4834a6a682db1ca3db6945fa4014c82dadcad032fc5c1aefa"),
-		CHTRoot:      common.HexToHash("0x0fdfdbdb12e947e838fe26dd3ada4cc3092d6fa22aefec719b83f16004b5e596"),
-		BloomRoot:    common.HexToHash("0xfd8dc404a438eaa5cf93dd58dbaeed648aa49d563b511892262acff77c5db7db"),
-=======
-	RinkebyTrustedCheckpoint = &TrustedCheckpoint{
 		SectionIndex: 191,
 		SectionHead:  common.HexToHash("0xfdf3085848b4126048caf176634fd96a208d8a3b055c643e9e32690420df36d5"),
 		CHTRoot:      common.HexToHash("0x48059ceb7e0bd25708cc736e5603d28a6f173a3bb904e6e1b3511a97fa30ca97"),
 		BloomRoot:    common.HexToHash("0x3566c2b173c0591d5bb4f3ef7e341d82da7577c125fca94e9b51fb7134a676d7"),
->>>>>>> 44a3b8c0
 	}
 
 	// RinkebyCheckpointOracle contains a set of configs for the Rinkeby test network oracle.
@@ -247,19 +195,11 @@
 	}
 
 	// GoerliTrustedCheckpoint contains the light client trusted checkpoint for the Görli test network.
-<<<<<<< HEAD
 	GoerliTrustedCheckpoint = &ctypes.TrustedCheckpoint{
-		SectionIndex: 66,
-		SectionHead:  common.HexToHash("0xeea3a7b2cb275956f3049dd27e6cdacd8a6ef86738d593d556efee5361019475"),
-		CHTRoot:      common.HexToHash("0x11712af50b4083dc5910e452ca69fbfc0f2940770b9846200a573f87a0af94e6"),
-		BloomRoot:    common.HexToHash("0x331b7a7b273e81daeac8cafb9952a16669d7facc7be3b0ebd3a792b4d8b95cc5"),
-=======
-	GoerliTrustedCheckpoint = &TrustedCheckpoint{
 		SectionIndex: 76,
 		SectionHead:  common.HexToHash("0xf56ca390d1131767b924d85ee8e039c8a4c4a498cfaf017c1a9abf63ef01ff17"),
 		CHTRoot:      common.HexToHash("0x78ffc5eecf514eed42f61e6f6df1bdcd79f9296c462faf6f33bd600f70a2e8b9"),
 		BloomRoot:    common.HexToHash("0x5186111a2d6c459cc341319398f7d14fa2c973b1ba846b7f2ec678129c7115fd"),
->>>>>>> 44a3b8c0
 	}
 
 	// GoerliCheckpointOracle contains a set of configs for the Goerli test network oracle.
