// Copyright 2020 The go-ethereum Authors
// This file is part of go-ethereum.
//
// go-ethereum is free software: you can redistribute it and/or modify
// it under the terms of the GNU General Public License as published by
// the Free Software Foundation, either version 3 of the License, or
// (at your option) any later version.
//
// go-ethereum is distributed in the hope that it will be useful,
// but WITHOUT ANY WARRANTY; without even the implied warranty of
// MERCHANTABILITY or FITNESS FOR A PARTICULAR PURPOSE. See the
// GNU General Public License for more details.
//
// You should have received a copy of the GNU General Public License
// along with go-ethereum. If not, see <http://www.gnu.org/licenses/>.

package t8ntool

import (
	"crypto/ecdsa"
	"encoding/json"
	"errors"
	"fmt"
	"io/ioutil"
	"math/big"
	"os"
	"path"
	"strings"

	"github.com/ethereum/go-ethereum/common"
	"github.com/ethereum/go-ethereum/common/hexutil"
	"github.com/ethereum/go-ethereum/core/state"
	"github.com/ethereum/go-ethereum/core/types"
	"github.com/ethereum/go-ethereum/core/vm"
	"github.com/ethereum/go-ethereum/crypto"
	"github.com/ethereum/go-ethereum/log"
	"github.com/ethereum/go-ethereum/params/types/ctypes"
	"github.com/ethereum/go-ethereum/params/types/genesisT"
	"github.com/ethereum/go-ethereum/rlp"
	"github.com/ethereum/go-ethereum/tests"
	"gopkg.in/urfave/cli.v1"
)

const (
	ErrorEVM              = 2
	ErrorVMConfig         = 3
	ErrorMissingBlockhash = 4

	ErrorJson = 10
	ErrorIO   = 11

	stdinSelector = "stdin"
)

type NumberedError struct {
	errorCode int
	err       error
}

func NewError(errorCode int, err error) *NumberedError {
	return &NumberedError{errorCode, err}
}

func (n *NumberedError) Error() string {
	return fmt.Sprintf("ERROR(%d): %v", n.errorCode, n.err.Error())
}

func (n *NumberedError) Code() int {
	return n.errorCode
}

type input struct {
<<<<<<< HEAD
	Alloc genesisT.GenesisAlloc `json:"alloc,omitempty"`
	Env   *stEnv                `json:"env,omitempty"`
	Txs   []*txWithKey          `json:"txs,omitempty"`
=======
	Alloc core.GenesisAlloc `json:"alloc,omitempty"`
	Env   *stEnv            `json:"env,omitempty"`
	Txs   []*txWithKey      `json:"txs,omitempty"`
	TxRlp string            `json:"txsRlp,omitempty"`
>>>>>>> 12f0ff40
}

func Main(ctx *cli.Context) error {
	// Configure the go-ethereum logger
	glogger := log.NewGlogHandler(log.StreamHandler(os.Stderr, log.TerminalFormat(false)))
	glogger.Verbosity(log.Lvl(ctx.Int(VerbosityFlag.Name)))
	log.Root().SetHandler(glogger)

	var (
		err     error
		tracer  vm.Tracer
		baseDir = ""
	)
	var getTracer func(txIndex int, txHash common.Hash) (vm.Tracer, error)

	// If user specified a basedir, make sure it exists
	if ctx.IsSet(OutputBasedir.Name) {
		if base := ctx.String(OutputBasedir.Name); len(base) > 0 {
			err := os.MkdirAll(base, 0755) // //rw-r--r--
			if err != nil {
				return NewError(ErrorIO, fmt.Errorf("failed creating output basedir: %v", err))
			}
			baseDir = base
		}
	}
	if ctx.Bool(TraceFlag.Name) {
		// Configure the EVM logger
		logConfig := &vm.LogConfig{
			DisableStack:      ctx.Bool(TraceDisableStackFlag.Name),
			DisableMemory:     ctx.Bool(TraceDisableMemoryFlag.Name),
			DisableReturnData: ctx.Bool(TraceDisableReturnDataFlag.Name),
			Debug:             true,
		}
		var prevFile *os.File
		// This one closes the last file
		defer func() {
			if prevFile != nil {
				prevFile.Close()
			}
		}()
		getTracer = func(txIndex int, txHash common.Hash) (vm.Tracer, error) {
			if prevFile != nil {
				prevFile.Close()
			}
			traceFile, err := os.Create(path.Join(baseDir, fmt.Sprintf("trace-%d-%v.jsonl", txIndex, txHash.String())))
			if err != nil {
				return nil, NewError(ErrorIO, fmt.Errorf("failed creating trace-file: %v", err))
			}
			prevFile = traceFile
			return vm.NewJSONLogger(logConfig, traceFile), nil
		}
	} else {
		getTracer = func(txIndex int, txHash common.Hash) (tracer vm.Tracer, err error) {
			return nil, nil
		}
	}
	// We need to load three things: alloc, env and transactions. May be either in
	// stdin input or in files.
	// Check if anything needs to be read from stdin
	var (
		prestate Prestate
		txs      types.Transactions // txs to apply
		allocStr = ctx.String(InputAllocFlag.Name)

		envStr    = ctx.String(InputEnvFlag.Name)
		txStr     = ctx.String(InputTxsFlag.Name)
		inputData = &input{}
	)
	// Figure out the prestate alloc
	if allocStr == stdinSelector || envStr == stdinSelector || txStr == stdinSelector {
		decoder := json.NewDecoder(os.Stdin)
		if err := decoder.Decode(inputData); err != nil {
			return NewError(ErrorJson, fmt.Errorf("failed unmarshaling stdin: %v", err))
		}
	}
	if allocStr != stdinSelector {
		inFile, err := os.Open(allocStr)
		if err != nil {
			return NewError(ErrorIO, fmt.Errorf("failed reading alloc file: %v", err))
		}
		defer inFile.Close()
		decoder := json.NewDecoder(inFile)
		if err := decoder.Decode(&inputData.Alloc); err != nil {
			return NewError(ErrorJson, fmt.Errorf("failed unmarshaling alloc-file: %v", err))
		}
	}
	prestate.Pre = inputData.Alloc

	// Set the block environment
	if envStr != stdinSelector {
		inFile, err := os.Open(envStr)
		if err != nil {
			return NewError(ErrorIO, fmt.Errorf("failed reading env file: %v", err))
		}
		defer inFile.Close()
		decoder := json.NewDecoder(inFile)
		var env stEnv
		if err := decoder.Decode(&env); err != nil {
			return NewError(ErrorJson, fmt.Errorf("failed unmarshaling env-file: %v", err))
		}
		inputData.Env = &env
	}
	prestate.Env = *inputData.Env

	vmConfig := vm.Config{
		Tracer: tracer,
		Debug:  (tracer != nil),
	}
	// Construct the chainconfig
	var chainConfig ctypes.ChainConfigurator
	if cConf, extraEips, err := tests.GetChainConfig(ctx.String(ForknameFlag.Name)); err != nil {
		return NewError(ErrorVMConfig, fmt.Errorf("failed constructing chain configuration: %v", err))
	} else {
		chainConfig = cConf
		vmConfig.ExtraEips = extraEips
	}
	// Set the chain id
	if err := chainConfig.SetChainID(big.NewInt(ctx.Int64(ChainIDFlag.Name))); err != nil {
		return err
	}

	var txsWithKeys []*txWithKey
	if txStr != stdinSelector {
		inFile, err := os.Open(txStr)
		if err != nil {
			return NewError(ErrorIO, fmt.Errorf("failed reading txs file: %v", err))
		}
		defer inFile.Close()
		decoder := json.NewDecoder(inFile)
		if strings.HasSuffix(txStr, ".rlp") {
			var body hexutil.Bytes
			if err := decoder.Decode(&body); err != nil {
				return err
			}
			var txs types.Transactions
			if err := rlp.DecodeBytes(body, &txs); err != nil {
				return err
			}
			for _, tx := range txs {
				txsWithKeys = append(txsWithKeys, &txWithKey{
					key: nil,
					tx:  tx,
				})
			}
		} else {
			if err := decoder.Decode(&txsWithKeys); err != nil {
				return NewError(ErrorJson, fmt.Errorf("failed unmarshaling txs-file: %v", err))
			}
		}
	} else {
		if len(inputData.TxRlp) > 0 {
			// Decode the body of already signed transactions
			body := common.FromHex(inputData.TxRlp)
			var txs types.Transactions
			if err := rlp.DecodeBytes(body, &txs); err != nil {
				return err
			}
			for _, tx := range txs {
				txsWithKeys = append(txsWithKeys, &txWithKey{
					key: nil,
					tx:  tx,
				})
			}
		} else {
			// JSON encoded transactions
			txsWithKeys = inputData.Txs
		}
	}
	// We may have to sign the transactions.
	signer := types.MakeSigner(chainConfig, big.NewInt(int64(prestate.Env.Number)))

	if txs, err = signUnsignedTransactions(txsWithKeys, signer); err != nil {
		return NewError(ErrorJson, fmt.Errorf("failed signing transactions: %v", err))
	}
	// Sanity check, to not `panic` in state_transition
	if chainConfig.IsLondon(big.NewInt(int64(prestate.Env.Number))) {
		if prestate.Env.BaseFee == nil {
			return NewError(ErrorVMConfig, errors.New("EIP-1559 config but missing 'currentBaseFee' in env section"))
		}
	}
	// Run the test and aggregate the result
	s, result, err := prestate.Apply(vmConfig, chainConfig, txs, ctx.Int64(RewardFlag.Name), getTracer)
	if err != nil {
		return err
	}
	body, _ := rlp.EncodeToBytes(txs)
	// Dump the excution result
	collector := make(Alloc)
	s.DumpToCollector(collector, nil)
	return dispatchOutput(ctx, baseDir, result, collector, body)
}

// txWithKey is a helper-struct, to allow us to use the types.Transaction along with
// a `secretKey`-field, for input
type txWithKey struct {
	key *ecdsa.PrivateKey
	tx  *types.Transaction
}

func (t *txWithKey) UnmarshalJSON(input []byte) error {
	// Read the secretKey, if present
	type sKey struct {
		Key *common.Hash `json:"secretKey"`
	}
	var key sKey
	if err := json.Unmarshal(input, &key); err != nil {
		return err
	}
	if key.Key != nil {
		k := key.Key.Hex()[2:]
		if ecdsaKey, err := crypto.HexToECDSA(k); err != nil {
			return err
		} else {
			t.key = ecdsaKey
		}
	}
	// Now, read the transaction itself
	var tx types.Transaction
	if err := json.Unmarshal(input, &tx); err != nil {
		return err
	}
	t.tx = &tx
	return nil
}

// signUnsignedTransactions converts the input txs to canonical transactions.
//
// The transactions can have two forms, either
//   1. unsigned or
//   2. signed
// For (1), r, s, v, need so be zero, and the `secretKey` needs to be set.
// If so, we sign it here and now, with the given `secretKey`
// If the condition above is not met, then it's considered a signed transaction.
//
// To manage this, we read the transactions twice, first trying to read the secretKeys,
// and secondly to read them with the standard tx json format
func signUnsignedTransactions(txs []*txWithKey, signer types.Signer) (types.Transactions, error) {
	var signedTxs []*types.Transaction
	for i, txWithKey := range txs {
		tx := txWithKey.tx
		key := txWithKey.key
		v, r, s := tx.RawSignatureValues()
		if key != nil && v.BitLen()+r.BitLen()+s.BitLen() == 0 {
			// This transaction needs to be signed
			signed, err := types.SignTx(tx, signer, key)
			if err != nil {
				return nil, NewError(ErrorJson, fmt.Errorf("tx %d: failed to sign tx: %v", i, err))
			}
			signedTxs = append(signedTxs, signed)
		} else {
			// Already signed
			signedTxs = append(signedTxs, tx)
		}
	}
	return signedTxs, nil
}

type Alloc map[common.Address]genesisT.GenesisAccount

func (g Alloc) OnRoot(common.Hash) {}

func (g Alloc) OnAccount(addr common.Address, dumpAccount state.DumpAccount) {
	balance, _ := new(big.Int).SetString(dumpAccount.Balance, 10)
	var storage map[common.Hash]common.Hash
	if dumpAccount.Storage != nil {
		storage = make(map[common.Hash]common.Hash)
		for k, v := range dumpAccount.Storage {
			storage[k] = common.HexToHash(v)
		}
	}
<<<<<<< HEAD
	genesisAccount := genesisT.GenesisAccount{
		Code:    common.FromHex(dumpAccount.Code),
=======
	genesisAccount := core.GenesisAccount{
		Code:    dumpAccount.Code,
>>>>>>> 12f0ff40
		Storage: storage,
		Balance: balance,
		Nonce:   dumpAccount.Nonce,
	}
	g[addr] = genesisAccount
}

// saveFile marshalls the object to the given file
func saveFile(baseDir, filename string, data interface{}) error {
	b, err := json.MarshalIndent(data, "", " ")
	if err != nil {
		return NewError(ErrorJson, fmt.Errorf("failed marshalling output: %v", err))
	}
	location := path.Join(baseDir, filename)
	if err = ioutil.WriteFile(location, b, 0644); err != nil {
		return NewError(ErrorIO, fmt.Errorf("failed writing output: %v", err))
	}
	log.Info("Wrote file", "file", location)
	return nil
}

// dispatchOutput writes the output data to either stderr or stdout, or to the specified
// files
func dispatchOutput(ctx *cli.Context, baseDir string, result *ExecutionResult, alloc Alloc, body hexutil.Bytes) error {
	stdOutObject := make(map[string]interface{})
	stdErrObject := make(map[string]interface{})
	dispatch := func(baseDir, fName, name string, obj interface{}) error {
		switch fName {
		case "stdout":
			stdOutObject[name] = obj
		case "stderr":
			stdErrObject[name] = obj
		case "":
			// don't save
		default: // save to file
			if err := saveFile(baseDir, fName, obj); err != nil {
				return err
			}
		}
		return nil
	}
	if err := dispatch(baseDir, ctx.String(OutputAllocFlag.Name), "alloc", alloc); err != nil {
		return err
	}
	if err := dispatch(baseDir, ctx.String(OutputResultFlag.Name), "result", result); err != nil {
		return err
	}
	if err := dispatch(baseDir, ctx.String(OutputBodyFlag.Name), "body", body); err != nil {
		return err
	}
	if len(stdOutObject) > 0 {
		b, err := json.MarshalIndent(stdOutObject, "", " ")
		if err != nil {
			return NewError(ErrorJson, fmt.Errorf("failed marshalling output: %v", err))
		}
		os.Stdout.Write(b)
		os.Stdout.Write([]byte("\n"))
	}
	if len(stdErrObject) > 0 {
		b, err := json.MarshalIndent(stdErrObject, "", " ")
		if err != nil {
			return NewError(ErrorJson, fmt.Errorf("failed marshalling output: %v", err))
		}
		os.Stderr.Write(b)
		os.Stderr.Write([]byte("\n"))
	}
	return nil
}<|MERGE_RESOLUTION|>--- conflicted
+++ resolved
@@ -70,16 +70,10 @@
 }
 
 type input struct {
-<<<<<<< HEAD
 	Alloc genesisT.GenesisAlloc `json:"alloc,omitempty"`
 	Env   *stEnv                `json:"env,omitempty"`
 	Txs   []*txWithKey          `json:"txs,omitempty"`
-=======
-	Alloc core.GenesisAlloc `json:"alloc,omitempty"`
-	Env   *stEnv            `json:"env,omitempty"`
-	Txs   []*txWithKey      `json:"txs,omitempty"`
-	TxRlp string            `json:"txsRlp,omitempty"`
->>>>>>> 12f0ff40
+	TxRlp string                `json:"txsRlp,omitempty"`
 }
 
 func Main(ctx *cli.Context) error {
@@ -350,13 +344,8 @@
 			storage[k] = common.HexToHash(v)
 		}
 	}
-<<<<<<< HEAD
 	genesisAccount := genesisT.GenesisAccount{
-		Code:    common.FromHex(dumpAccount.Code),
-=======
-	genesisAccount := core.GenesisAccount{
-		Code:    dumpAccount.Code,
->>>>>>> 12f0ff40
+		Code:    dumpAccount.Code, // TODO(iquidus): double check this; previously: common.FromHex(dumpAccount.Code),
 		Storage: storage,
 		Balance: balance,
 		Nonce:   dumpAccount.Nonce,
