// Copyright 2020 The go-ethereum Authors
// This file is part of go-ethereum.
//
// go-ethereum is free software: you can redistribute it and/or modify
// it under the terms of the GNU General Public License as published by
// the Free Software Foundation, either version 3 of the License, or
// (at your option) any later version.
//
// go-ethereum is distributed in the hope that it will be useful,
// but WITHOUT ANY WARRANTY; without even the implied warranty of
// MERCHANTABILITY or FITNESS FOR A PARTICULAR PURPOSE. See the
// GNU General Public License for more details.
//
// You should have received a copy of the GNU General Public License
// along with go-ethereum. If not, see <http://www.gnu.org/licenses/>.

package ethtest

import (
	"compress/gzip"
	"encoding/json"
	"fmt"
	"io"
	"math/big"
	"os"
	"strings"

	"github.com/ethereum/go-ethereum/common"
	"github.com/ethereum/go-ethereum/core"
	"github.com/ethereum/go-ethereum/core/forkid"
	"github.com/ethereum/go-ethereum/core/types"
	"github.com/ethereum/go-ethereum/params/types/ctypes"
	"github.com/ethereum/go-ethereum/params/types/genesisT"
	"github.com/ethereum/go-ethereum/rlp"
)

type Chain struct {
	genesis     genesisT.Genesis
	blocks      []*types.Block
	chainConfig ctypes.ChainConfigurator
}

// Len returns the length of the chain.
func (c *Chain) Len() int {
	return len(c.blocks)
}

// TD calculates the total difficulty of the chain at the
// chain head.
func (c *Chain) TD() *big.Int {
	sum := new(big.Int)
	for _, block := range c.blocks[:c.Len()] {
		sum.Add(sum, block.Difficulty())
	}
	return sum
}

// TotalDifficultyAt calculates the total difficulty of the chain
// at the given block height.
func (c *Chain) TotalDifficultyAt(height int) *big.Int {
	sum := new(big.Int)
	if height >= c.Len() {
		return sum
	}
	for _, block := range c.blocks[:height+1] {
		sum.Add(sum, block.Difficulty())
	}
	return sum
}

func (c *Chain) RootAt(height int) common.Hash {
	if height < c.Len() {
		return c.blocks[height].Root()
	}
	return common.Hash{}
}

// ForkID gets the fork id of the chain.
func (c *Chain) ForkID() forkid.ID {
	return forkid.NewID(c.chainConfig, c.blocks[0].Hash(), uint64(c.Len()))
}

// Shorten returns a copy chain of a desired height from the imported
func (c *Chain) Shorten(height int) *Chain {
	blocks := make([]*types.Block, height)
	copy(blocks, c.blocks[:height])

	config := c.chainConfig
	return &Chain{
		blocks:      blocks,
		chainConfig: config,
	}
}

// Head returns the chain head.
func (c *Chain) Head() *types.Block {
	return c.blocks[c.Len()-1]
}

func (c *Chain) GetHeaders(req *GetBlockHeaders) ([]*types.Header, error) {
	if req.Amount < 1 {
		return nil, fmt.Errorf("no block headers requested")
	}

	headers := make([]*types.Header, req.Amount)
	var blockNumber uint64

	// range over blocks to check if our chain has the requested header
	for _, block := range c.blocks {
		if block.Hash() == req.Origin.Hash || block.Number().Uint64() == req.Origin.Number {
			headers[0] = block.Header()
			blockNumber = block.Number().Uint64()
		}
	}
	if headers[0] == nil {
		return nil, fmt.Errorf("no headers found for given origin number %v, hash %v", req.Origin.Number, req.Origin.Hash)
	}

	if req.Reverse {
		for i := 1; i < int(req.Amount); i++ {
			blockNumber -= (1 - req.Skip)
			headers[i] = c.blocks[blockNumber].Header()
		}

		return headers, nil
	}

	for i := 1; i < int(req.Amount); i++ {
		blockNumber += (1 + req.Skip)
		headers[i] = c.blocks[blockNumber].Header()
	}

	return headers, nil
}

// loadChain takes the given chain.rlp file, and decodes and returns
// the blocks from the file.
func loadChain(chainfile string, genesis string) (*Chain, error) {
	gen, err := loadGenesis(genesis)
	if err != nil {
		return nil, err
	}
<<<<<<< HEAD
	gblock := core.GenesisToBlock(&gen, nil)
=======
	gblock := gen.ToBlock()
>>>>>>> d901d853

	blocks, err := blocksFromFile(chainfile, gblock)
	if err != nil {
		return nil, err
	}

	c := &Chain{genesis: gen, blocks: blocks, chainConfig: gen.Config}
	return c, nil
}

func loadGenesis(genesisFile string) (genesisT.Genesis, error) {
	chainConfig, err := os.ReadFile(genesisFile)
	if err != nil {
		return genesisT.Genesis{}, err
	}
	var gen genesisT.Genesis
	if err := json.Unmarshal(chainConfig, &gen); err != nil {
		return genesisT.Genesis{}, err
	}
	return gen, nil
}

func blocksFromFile(chainfile string, gblock *types.Block) ([]*types.Block, error) {
	// Load chain.rlp.
	fh, err := os.Open(chainfile)
	if err != nil {
		return nil, err
	}
	defer fh.Close()
	var reader io.Reader = fh
	if strings.HasSuffix(chainfile, ".gz") {
		if reader, err = gzip.NewReader(reader); err != nil {
			return nil, err
		}
	}
	stream := rlp.NewStream(reader, 0)
	var blocks = make([]*types.Block, 1)
	blocks[0] = gblock
	for i := 0; ; i++ {
		var b types.Block
		if err := stream.Decode(&b); err == io.EOF {
			break
		} else if err != nil {
			return nil, fmt.Errorf("at block index %d: %v", i, err)
		}
		if b.NumberU64() != uint64(i+1) {
			return nil, fmt.Errorf("block at index %d has wrong number %d", i, b.NumberU64())
		}
		blocks = append(blocks, &b)
	}
	return blocks, nil
}<|MERGE_RESOLUTION|>--- conflicted
+++ resolved
@@ -140,11 +140,7 @@
 	if err != nil {
 		return nil, err
 	}
-<<<<<<< HEAD
 	gblock := core.GenesisToBlock(&gen, nil)
-=======
-	gblock := gen.ToBlock()
->>>>>>> d901d853
 
 	blocks, err := blocksFromFile(chainfile, gblock)
 	if err != nil {
