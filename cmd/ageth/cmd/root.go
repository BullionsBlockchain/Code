--- conflicted
+++ resolved
@@ -255,45 +255,30 @@
 		}
 
 		scenarios := []scenario{
-<<<<<<< HEAD
 			generateScenarioPartitioning(false, 3*60*time.Second, 30*60*time.Second),
 			generateScenarioPartitioning(false, 3*60*time.Second, 30*60*time.Second),
 			generateScenarioPartitioning(false, 3*60*time.Second, 30*60*time.Second),
 			// generateScenarioPartitioning(true, 45*time.Minute),
 
-			// scenarioGenerator(13, 10 * time.Minute, 2 * time.Minute, 1.13, .666, true),
-			// scenarioGenerator(13, 10 * time.Minute, 2 * time.Minute, 1.02, .666, false),
-
-			// scenarioGenerator(13, 34 * time.Minute, 10 * time.Minute, 1.55, .666, true),
-			// scenarioGenerator(13, 34 * time.Minute, 10 * time.Minute, 1.45, .666, false),
-			//
-			// scenarioGenerator(13, 49 * time.Minute, 10 * time.Minute, 2.1, .666, true),
-			// scenarioGenerator(13, 49 * time.Minute, 10 * time.Minute, 1.9, .666, false),
-			//
-			// scenarioGenerator(13, 70 * time.Minute, 10 * time.Minute, 3.14, .666, true),
-			// scenarioGenerator(13, 70 * time.Minute, 10 * time.Minute, 2.9, .666, false),
-			//
-			// scenarioGenerator(13, 86 * time.Minute, 10 * time.Minute, 4.15, .666, true),
-			// scenarioGenerator(13, 86 * time.Minute, 10 * time.Minute, 3.9, .666, false),
-=======
 			// scenarioGenerator(13, 10 * time.Minute, 2 * time.Minute, 1.13, .666, 1, true),
 			// scenarioGenerator(13, 10 * time.Minute, 2 * time.Minute, 1.02, .666, 1, false), // 24
->>>>>>> 29333c24
 			//
 			// scenarioGenerator(13, 34 * time.Minute, 10 * time.Minute, 1.55, .666, 1, true),
-			scenarioGenerator(13, 34 * time.Minute, 10 * time.Minute, 1.4, .666, 1, false), // 88 + 24 = 102
-
-			// scenarioGenerator(13, 49 * time.Minute, 10 * time.Minute, 2.1, .666, 1, true),
-			scenarioGenerator(13, 49 * time.Minute, 10 * time.Minute, 1.8, .666, 1, false),
-
-			scenarioGenerator(13, 70 * time.Minute, 10 * time.Minute, 3.14, .666, 1, true),
-			scenarioGenerator(13, 70 * time.Minute, 10 * time.Minute, 2.8, .666, 1, false),
-
-			scenarioGenerator(13, 86 * time.Minute, 10 * time.Minute, 4.15, .666, 1, true),
-			scenarioGenerator(13, 86 * time.Minute, 10 * time.Minute, 3.8, .666, 1, false),
-
-			scenarioGenerator(13, 100 * time.Minute, 10 * time.Minute, 5.17, .666, 1, true),
-			scenarioGenerator(13, 100 * time.Minute, 10 * time.Minute, 4.8, .666, 1, false),
+
+
+			// scenarioGenerator(13, 34 * time.Minute, 10 * time.Minute, 1.4, .666, 1, false), // 88 + 24 = 102
+			//
+			// // scenarioGenerator(13, 49 * time.Minute, 10 * time.Minute, 2.1, .666, 1, true),
+			// scenarioGenerator(13, 49 * time.Minute, 10 * time.Minute, 1.8, .666, 1, false),
+			//
+			// scenarioGenerator(13, 70 * time.Minute, 10 * time.Minute, 3.14, .666, 1, true),
+			// scenarioGenerator(13, 70 * time.Minute, 10 * time.Minute, 2.8, .666, 1, false),
+			//
+			// scenarioGenerator(13, 86 * time.Minute, 10 * time.Minute, 4.15, .666, 1, true),
+			// scenarioGenerator(13, 86 * time.Minute, 10 * time.Minute, 3.8, .666, 1, false),
+			//
+			// scenarioGenerator(13, 100 * time.Minute, 10 * time.Minute, 5.17, .666, 1, true),
+			// scenarioGenerator(13, 100 * time.Minute, 10 * time.Minute, 4.8, .666, 1, false),
 
 		}
 
